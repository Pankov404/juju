--- conflicted
+++ resolved
@@ -741,25 +741,6 @@
 	}
 }
 
-<<<<<<< HEAD
-=======
-func (s *MachineSuite) TestMachineInstanceId(c *gc.C) {
-	machine, err := s.State.AddMachine("quantal", state.JobHostUnits)
-	c.Assert(err, gc.IsNil)
-	err = s.machines.Update(
-		bson.D{{"_id", state.DocID(s.State, machine.Id())}},
-		bson.D{{"$set", bson.D{{"instanceid", "spaceship/0"}}}},
-	)
-	c.Assert(err, gc.IsNil)
-
-	err = machine.Refresh()
-	c.Assert(err, gc.IsNil)
-	iid, err := machine.InstanceId()
-	c.Assert(err, gc.IsNil)
-	c.Assert(iid, gc.Equals, instance.Id("spaceship/0"))
-}
-
->>>>>>> a1a74d5f
 func (s *MachineSuite) TestMachineInstanceIdCorrupt(c *gc.C) {
 	machine, err := s.State.AddMachine("quantal", state.JobHostUnits)
 	c.Assert(err, gc.IsNil)
