--- conflicted
+++ resolved
@@ -29,12 +29,8 @@
 		st: st,
 		doc: userDoc{
 			Name:         name,
-<<<<<<< HEAD
-			PasswordHash: utils.SlowPasswordHash(password),
-=======
 			PasswordHash: utils.UserPasswordHash(password, salt),
 			PasswordSalt: salt,
->>>>>>> 6a81a360
 		},
 	}
 	ops := []txn.Op{{
@@ -97,15 +93,11 @@
 
 // SetPassword sets the password associated with the user.
 func (u *User) SetPassword(password string) error {
-<<<<<<< HEAD
-	return u.SetPasswordHash(utils.SlowPasswordHash(password))
-=======
 	salt, err := utils.RandomSalt()
 	if err != nil {
 		return err
 	}
 	return u.SetPasswordHash(utils.UserPasswordHash(password, salt), salt)
->>>>>>> 6a81a360
 }
 
 // SetPasswordHash sets the password to the
@@ -133,9 +125,6 @@
 	// slower pbkdf2 style hashing. Also, we don't expect to have thousands
 	// of Users trying to log in at the same time (which we *do* expect of
 	// Unit and Machine agents.)
-<<<<<<< HEAD
-	return utils.SlowPasswordHash(password) == u.doc.PasswordHash
-=======
 	if u.doc.PasswordSalt != "" {
 		return utils.UserPasswordHash(password, u.doc.PasswordSalt) == u.doc.PasswordHash
 	}
@@ -151,7 +140,6 @@
 		return true
 	}
 	return false
->>>>>>> 6a81a360
 }
 
 // Refresh refreshes information about the user
