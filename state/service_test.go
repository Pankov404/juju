package state_test

import (
	"fmt"
	. "launchpad.net/gocheck"
	"launchpad.net/juju-core/charm"
	"launchpad.net/juju-core/state"
	"launchpad.net/juju-core/testing"
	"os"
	"path/filepath"
	"sort"
	"time"
)

type ServiceSuite struct {
	ConnSuite
	charm   *state.Charm
	service *state.Service
}

var _ = Suite(&ServiceSuite{})

func (s *ServiceSuite) SetUpTest(c *C) {
	s.ConnSuite.SetUpTest(c)
	s.charm = s.AddTestingCharm(c, "dummy")
	var err error
	s.service, err = s.State.AddService("mysql", s.charm)
	c.Assert(err, IsNil)
}

func (s *ServiceSuite) TestServiceCharm(c *C) {
	ch, force, err := s.service.Charm()
	c.Assert(err, IsNil)
	c.Assert(ch.URL(), DeepEquals, s.charm.URL())
	c.Assert(force, Equals, false)
	url, force := s.service.CharmURL()
	c.Assert(url, DeepEquals, s.charm.URL())
	c.Assert(force, Equals, false)

	// TODO: SetCharm must validate the change (version, relations, etc)
	wp := s.AddTestingCharm(c, "wordpress")
	err = s.service.SetCharm(wp, true)
	ch, force, err1 := s.service.Charm()
	c.Assert(err1, IsNil)
	c.Assert(ch.URL(), DeepEquals, wp.URL())
	c.Assert(force, Equals, true)
	url, force = s.service.CharmURL()
	c.Assert(url, DeepEquals, wp.URL())
	c.Assert(force, Equals, true)

	// SetCharm fails when the service is Dying.
	_, err = s.service.AddUnit()
	c.Assert(err, IsNil)
	err = s.service.Destroy()
	c.Assert(err, IsNil)
	err = s.service.SetCharm(wp, true)
	c.Assert(err, ErrorMatches, notAliveErr)
}

func (s *ServiceSuite) TestEndpoints(c *C) {
	// Check state for charm with no explicit relations.
	eps, err := s.service.Endpoints()
	c.Assert(err, IsNil)
	jujuInfo := state.Endpoint{
		ServiceName:   "mysql",
		Interface:     "juju-info",
		RelationName:  "juju-info",
		RelationRole:  state.RoleProvider,
		RelationScope: charm.ScopeGlobal,
	}
	c.Assert(eps, DeepEquals, []state.Endpoint{jujuInfo})
	checkCommonNames := func() {
		ep, err := s.service.Endpoint("juju-info")
		c.Assert(err, IsNil)
		c.Assert(ep, DeepEquals, jujuInfo)

		_, err = s.service.Endpoint("voodoo-economy")
		c.Assert(err, ErrorMatches, `service "mysql" has no "voodoo-economy" relation`)
	}
	checkCommonNames()

	// Set a new charm, with a few relations.
	path := testing.Charms.ClonedDirPath(c.MkDir(), "series", "dummy")
	metaPath := filepath.Join(path, "metadata.yaml")
	f, err := os.OpenFile(metaPath, os.O_WRONLY|os.O_APPEND, 0644)
	c.Assert(err, IsNil)
	_, err = f.Write([]byte(`
provides:
  db: mysql
  db-admin: mysql
requires:
  foo:
    interface: bar
    scope: container
peers:
  pressure: pressure
`))
	f.Close()
	c.Assert(err, IsNil)
	ch, err := charm.ReadDir(path)
	c.Assert(err, IsNil)
	sch, err := s.State.AddCharm(
		// Fake everything; just use a different URL.
		ch, s.charm.URL().WithRevision(99), s.charm.BundleURL(), s.charm.BundleSha256(),
	)
	c.Assert(err, IsNil)
	err = s.service.SetCharm(sch, false)
	c.Assert(err, IsNil)

	// Check single endpoint.
	checkCommonNames()
	pressure := state.Endpoint{
		ServiceName:   "mysql",
		Interface:     "pressure",
		RelationName:  "pressure",
		RelationRole:  state.RolePeer,
		RelationScope: charm.ScopeGlobal,
	}
	ep, err := s.service.Endpoint("pressure")
	c.Assert(err, IsNil)
	c.Assert(ep, DeepEquals, pressure)

	// Check the full list of endpoints.
	eps, err = s.service.Endpoints()
	c.Assert(err, IsNil)
	c.Assert(eps, HasLen, 5)
	actual := map[string]state.Endpoint{}
	for _, ep := range eps {
		actual[ep.RelationName] = ep
	}
	c.Assert(actual, DeepEquals, map[string]state.Endpoint{
		"juju-info": jujuInfo,
		"pressure":  pressure,
		"db": {
			ServiceName:   "mysql",
			Interface:     "mysql",
			RelationName:  "db",
			RelationRole:  state.RoleProvider,
			RelationScope: charm.ScopeGlobal,
		},
		"db-admin": {
			ServiceName:   "mysql",
			Interface:     "mysql",
			RelationName:  "db-admin",
			RelationRole:  state.RoleProvider,
			RelationScope: charm.ScopeGlobal,
		},
		"foo": {
			ServiceName:   "mysql",
			Interface:     "bar",
			RelationName:  "foo",
			RelationRole:  state.RoleRequirer,
			RelationScope: charm.ScopeContainer,
		},
	})
}

func (s *ServiceSuite) TestServiceRefresh(c *C) {
	s1, err := s.State.Service(s.service.Name())
	c.Assert(err, IsNil)

	err = s.service.SetCharm(s.charm, true)
	c.Assert(err, IsNil)

	testch, force, err := s1.Charm()
	c.Assert(err, IsNil)
	c.Assert(force, Equals, false)
	c.Assert(testch.URL(), DeepEquals, s.charm.URL())

	err = s1.Refresh()
	c.Assert(err, IsNil)
	testch, force, err = s1.Charm()
	c.Assert(err, IsNil)
	c.Assert(force, Equals, true)
	c.Assert(testch.URL(), DeepEquals, s.charm.URL())

	err = s.service.Destroy()
	c.Assert(err, IsNil)
	err = s.service.Refresh()
	c.Assert(state.IsNotFound(err), Equals, true)
}

func (s *ServiceSuite) TestServiceExposed(c *C) {
	// Check that querying for the exposed flag works correctly.
	c.Assert(s.service.IsExposed(), Equals, false)

	// Check that setting and clearing the exposed flag works correctly.
	err := s.service.SetExposed()
	c.Assert(err, IsNil)
	c.Assert(s.service.IsExposed(), Equals, true)
	err = s.service.ClearExposed()
	c.Assert(err, IsNil)
	c.Assert(s.service.IsExposed(), Equals, false)

	// Check that setting and clearing the exposed flag repeatedly does not fail.
	err = s.service.SetExposed()
	c.Assert(err, IsNil)
	err = s.service.SetExposed()
	c.Assert(err, IsNil)
	err = s.service.ClearExposed()
	c.Assert(err, IsNil)
	err = s.service.ClearExposed()
	c.Assert(err, IsNil)
<<<<<<< HEAD
	err = s.service.SetExposed()
	c.Assert(err, IsNil)
	c.Assert(s.service.IsExposed(), Equals, true)

	// Make the service Dying and check that ClearExposed and SetExposed fail.
	// TODO(fwereade): maybe service destruction should always unexpose?
	u, err := s.service.AddUnit()
	c.Assert(err, IsNil)
	err = s.service.Destroy()
	c.Assert(err, IsNil)
	err = s.service.ClearExposed()
	c.Assert(err, ErrorMatches, notAliveErr)
	err = s.service.SetExposed()
	c.Assert(err, ErrorMatches, notAliveErr)

	// Remove the service and check that both fail.
	err = u.EnsureDead()
	c.Assert(err, IsNil)
	err = s.service.RemoveUnit(u)
	c.Assert(err, IsNil)
	err = s.service.SetExposed()
	c.Assert(err, ErrorMatches, notAliveErr)
	err = s.service.ClearExposed()
	c.Assert(err, ErrorMatches, notAliveErr)
=======

	testWhenDying(c, s.service, notAliveErr, notAliveErr,
		func() error {
			return s.service.SetExposed()
		},
		func() error {
			return s.service.ClearExposed()
		})
>>>>>>> dee8786f
}

func (s *ServiceSuite) TestAddUnit(c *C) {
	// Check that principal units can be added on their own.
	unitZero, err := s.service.AddUnit()
	c.Assert(err, IsNil)
	c.Assert(unitZero.Name(), Equals, "mysql/0")
	c.Assert(unitZero.IsPrincipal(), Equals, true)
	c.Assert(unitZero.SubordinateNames(), HasLen, 0)
	unitOne, err := s.service.AddUnit()
	c.Assert(err, IsNil)
	c.Assert(unitOne.Name(), Equals, "mysql/1")
	c.Assert(unitOne.IsPrincipal(), Equals, true)
	c.Assert(unitOne.SubordinateNames(), HasLen, 0)

	// Assign the principal unit to a machine.
	m, err := s.State.AddMachine(state.JobHostUnits)
	c.Assert(err, IsNil)
	err = unitZero.AssignToMachine(m)
	c.Assert(err, IsNil)

	// Add a subordinate service and check that units cannot be added directly.
	// to add a subordinate unit.
	subCharm := s.AddTestingCharm(c, "logging")
	logging, err := s.State.AddService("logging", subCharm)
	c.Assert(err, IsNil)
	_, err = logging.AddUnit()
	c.Assert(err, ErrorMatches, `cannot add unit to service "logging": service is a subordinate`)

	// Indirectly create a subordinate unit by adding a relation and entering
	// scope as a principal.
	eps, err := s.State.InferEndpoints([]string{"logging", "mysql"})
	c.Assert(err, IsNil)
	rel, err := s.State.AddRelation(eps...)
	c.Assert(err, IsNil)
	ru, err := rel.Unit(unitZero)
	c.Assert(err, IsNil)
	err = ru.EnterScope(nil)
	c.Assert(err, IsNil)
	subZero, err := s.State.Unit("logging/0")
	c.Assert(err, IsNil)

	// Check that once it's refreshed unitZero has subordinates.
	err = unitZero.Refresh()
	c.Assert(err, IsNil)
	c.Assert(unitZero.SubordinateNames(), DeepEquals, []string{"logging/0"})

	// Check the subordinate unit has been assigned its principal's machine.
	id, err := subZero.AssignedMachineId()
	c.Assert(err, IsNil)
	c.Assert(id, Equals, m.Id())
}

func (s *ServiceSuite) TestAddUnitWhenNotAlive(c *C) {
	u, err := s.service.AddUnit()
	c.Assert(err, IsNil)
	err = s.service.Destroy()
	c.Assert(err, IsNil)
	_, err = s.service.AddUnit()
	c.Assert(err, ErrorMatches, `cannot add unit to service "mysql": service is not alive`)
	err = u.EnsureDead()
	c.Assert(err, IsNil)
	err = s.service.RemoveUnit(u)
	c.Assert(err, IsNil)
	_, err = s.service.AddUnit()
	c.Assert(err, ErrorMatches, `cannot add unit to service "mysql": service "mysql" not found`)
}

func (s *ServiceSuite) TestReadUnit(c *C) {
	_, err := s.service.AddUnit()
	c.Assert(err, IsNil)
	_, err = s.service.AddUnit()
	c.Assert(err, IsNil)

	// Check that retrieving a unit from the service works correctly.
	unit, err := s.service.Unit("mysql/0")
	c.Assert(err, IsNil)
	c.Assert(unit.Name(), Equals, "mysql/0")

	// Check that retrieving a unit from state works correctly.
	unit, err = s.State.Unit("mysql/0")
	c.Assert(err, IsNil)
	c.Assert(unit.Name(), Equals, "mysql/0")

	// Check that retrieving a non-existent or an invalidly
	// named unit fail nicely.
	unit, err = s.service.Unit("mysql")
	c.Assert(err, ErrorMatches, `"mysql" is not a valid unit name`)
	unit, err = s.service.Unit("mysql/0/0")
	c.Assert(err, ErrorMatches, `"mysql/0/0" is not a valid unit name`)
	unit, err = s.service.Unit("pressword/0")
	c.Assert(err, ErrorMatches, `cannot get unit "pressword/0" from service "mysql": .*`)

	// Check direct state retrieval also fails nicely.
	unit, err = s.State.Unit("mysql")
	c.Assert(err, ErrorMatches, `"mysql" is not a valid unit name`)
	unit, err = s.State.Unit("mysql/0/0")
	c.Assert(err, ErrorMatches, `"mysql/0/0" is not a valid unit name`)
	unit, err = s.State.Unit("pressword/0")
	c.Assert(err, ErrorMatches, `unit "pressword/0" not found`)

	// Add another service to check units are not misattributed.
	mysql, err := s.State.AddService("wordpress", s.charm)
	c.Assert(err, IsNil)
	_, err = mysql.AddUnit()
	c.Assert(err, IsNil)

	// BUG(aram): use error strings from state.
	unit, err = s.service.Unit("wordpress/0")
	c.Assert(err, ErrorMatches, `cannot get unit "wordpress/0" from service "mysql": .*`)

	units, err := s.service.AllUnits()
	c.Assert(err, IsNil)
	c.Assert(sortedUnitNames(units), DeepEquals, []string{"mysql/0", "mysql/1"})
}

func (s *ServiceSuite) TestReadUnitWhenDying(c *C) {
	// Test that we can still read units when the service is Dying...
	unit, err := s.service.AddUnit()
	c.Assert(err, IsNil)
	err = s.service.Destroy()
	c.Assert(err, IsNil)
	_, err = s.service.AllUnits()
	c.Assert(err, IsNil)
	_, err = s.service.Unit("mysql/0")
	c.Assert(err, IsNil)

	// ...and when those units are Dying or Dead...
	testWhenDying(c, unit, noErr, noErr, func() error {
		_, err := s.service.AllUnits()
		return err
	}, func() error {
		_, err := s.service.Unit("mysql/0")
		return err
	})

	// ...and even, in a very limited way, when the service itself is removed.
	removeAllUnits(c, s.service)
	_, err = s.service.AllUnits()
	c.Assert(err, IsNil)
}

func (s *ServiceSuite) TestRemoveUnit(c *C) {
	_, err := s.service.AddUnit()
	c.Assert(err, IsNil)
	_, err = s.service.AddUnit()
	c.Assert(err, IsNil)

	// Check that removing a unit works.
	unit, err := s.service.Unit("mysql/0")
	c.Assert(err, IsNil)
	err = s.service.RemoveUnit(unit)
	c.Assert(err, ErrorMatches, `cannot remove unit "mysql/0": unit is not dead`)
	err = unit.EnsureDead()
	c.Assert(err, IsNil)
	err = s.service.RemoveUnit(unit)
	c.Assert(err, IsNil)

	units, err := s.service.AllUnits()
	c.Assert(err, IsNil)
	c.Assert(units, HasLen, 1)
	c.Assert(units[0].Name(), Equals, "mysql/1")

	err = s.service.RemoveUnit(unit)
	c.Assert(err, IsNil)
}

func (s *ServiceSuite) TestLifeWithUnits(c *C) {
	unit, err := s.service.AddUnit()
	c.Assert(err, IsNil)
	err = s.service.Destroy()
	c.Assert(err, IsNil)
	err = unit.EnsureDead()
	c.Assert(err, IsNil)
	err = s.service.RemoveUnit(unit)
	c.Assert(err, IsNil)
	err = s.service.Refresh()
	c.Assert(state.IsNotFound(err), Equals, true)
}

func (s *ServiceSuite) TestLifeWithRelations(c *C) {
	wordpress, err := s.State.AddService("wordpress", s.charm)
	c.Assert(err, IsNil)
	ep1 := state.Endpoint{"mysql", "ifce", "blah1", state.RoleProvider, charm.ScopeGlobal}
	ep2 := state.Endpoint{"wordpress", "ifce", "blah1", state.RoleRequirer, charm.ScopeGlobal}
	rel, err := s.State.AddRelation(ep1, ep2)
	c.Assert(err, IsNil)

	// Destroy a service with no units in relation scope; check service and
	// unit removed.
	err = wordpress.Destroy()
	c.Assert(err, IsNil)
	err = wordpress.Refresh()
	c.Assert(state.IsNotFound(err), Equals, true)
	err = rel.Refresh()
	c.Assert(state.IsNotFound(err), Equals, true)

	// Recreate service and relation.
	wordpress, err = s.State.AddService("wordpress", s.charm)
	c.Assert(err, IsNil)
	rel, err = s.State.AddRelation(ep1, ep2)
	c.Assert(err, IsNil)

	// Join a unit to the wordpress side to keep the relation alive.
	unit, err := wordpress.AddUnit()
	c.Assert(err, IsNil)
	ru, err := rel.Unit(unit)
	c.Assert(err, IsNil)
	err = ru.EnterScope(nil)
	c.Assert(err, IsNil)

	// Set Dying, and check that the relation also becomes Dying.
	err = s.service.Destroy()
	c.Assert(err, IsNil)
	err = rel.Refresh()
	c.Assert(err, IsNil)
	c.Assert(rel.Life(), Equals, state.Dying)

	// Check that no new relations can be added.
	ep3 := state.Endpoint{"mysql", "ifce", "blah2", state.RolePeer, charm.ScopeGlobal}
	_, err = s.State.AddRelation(ep3)
	c.Assert(err, ErrorMatches, `cannot add relation "mysql:blah2": service "mysql" is not alive`)

	// Leave scope on the counterpart side; check the service and relation
	// are both removed.
	err = ru.LeaveScope()
	c.Assert(err, IsNil)
	err = s.service.Refresh()
	c.Assert(state.IsNotFound(err), Equals, true)
	err = rel.Refresh()
	c.Assert(state.IsNotFound(err), Equals, true)
}

func (s *ServiceSuite) TestReadUnitWithChangingState(c *C) {
	// Check that reading a unit after removing the service
	// fails nicely.
	err := s.service.Destroy()
	c.Assert(err, IsNil)
	err = s.service.Refresh()
	c.Assert(state.IsNotFound(err), Equals, true)
	_, err = s.State.Unit("mysql/0")
	c.Assert(err, ErrorMatches, `unit "mysql/0" not found`)
}

func (s *ServiceSuite) TestServiceConfig(c *C) {
	env, err := s.service.Config()
	c.Assert(err, IsNil)
	err = env.Read()
	c.Assert(err, IsNil)
	c.Assert(env.Map(), DeepEquals, map[string]interface{}{})

	env.Update(map[string]interface{}{"spam": "eggs", "eggs": "spam"})
	env.Update(map[string]interface{}{"spam": "spam", "chaos": "emeralds"})
	_, err = env.Write()
	c.Assert(err, IsNil)

	env, err = s.service.Config()
	c.Assert(err, IsNil)
	err = env.Read()
	c.Assert(err, IsNil)
	c.Assert(env.Map(), DeepEquals, map[string]interface{}{"spam": "spam", "eggs": "spam", "chaos": "emeralds"})
}

type unitSlice []*state.Unit

func (m unitSlice) Len() int           { return len(m) }
func (m unitSlice) Swap(i, j int)      { m[i], m[j] = m[j], m[i] }
func (m unitSlice) Less(i, j int) bool { return m[i].Name() < m[j].Name() }

var serviceUnitsWatchTests = []struct {
	summary string
	test    func(*C, *state.State, *state.Service)
	changes []string
}{
	{
		"Check initial empty event",
		func(_ *C, _ *state.State, _ *state.Service) {},
		[]string(nil),
	}, {
		"Add a unit",
		func(c *C, s *state.State, service *state.Service) {
			_, err := service.AddUnit()
			c.Assert(err, IsNil)
		},
		[]string{"mysql/0"},
	}, {
		"Add a unit, ignore unrelated change",
		func(c *C, s *state.State, service *state.Service) {
			_, err := service.AddUnit()
			c.Assert(err, IsNil)
			unit0, err := service.Unit("mysql/0")
			c.Assert(err, IsNil)
			err = unit0.SetPublicAddress("what.ever")
			c.Assert(err, IsNil)
		},
		[]string{"mysql/1"},
	}, {
		"Add two units at once",
		func(c *C, s *state.State, service *state.Service) {
			_, err := service.AddUnit()
			c.Assert(err, IsNil)
			_, err = service.AddUnit()
			c.Assert(err, IsNil)
		},
		[]string{"mysql/2", "mysql/3"},
	}, {
		"Report dying unit",
		func(c *C, s *state.State, service *state.Service) {
			unit0, err := service.Unit("mysql/0")
			c.Assert(err, IsNil)
			err = unit0.EnsureDying()
			c.Assert(err, IsNil)
		},
		[]string{"mysql/0"},
	}, {
		"Report dead unit",
		func(c *C, s *state.State, service *state.Service) {
			unit2, err := service.Unit("mysql/2")
			c.Assert(err, IsNil)
			err = unit2.EnsureDying()
			c.Assert(err, IsNil)
		},
		[]string{"mysql/2"},
	}, {
		"Report multiple dead or dying units",
		func(c *C, s *state.State, service *state.Service) {
			unit0, err := service.Unit("mysql/0")
			c.Assert(err, IsNil)
			err = unit0.EnsureDead()
			c.Assert(err, IsNil)
			unit1, err := service.Unit("mysql/1")
			c.Assert(err, IsNil)
			err = unit1.EnsureDead()
			c.Assert(err, IsNil)
		},
		[]string{"mysql/0", "mysql/1"},
	}, {
		"Report dying unit along with a new, alive unit",
		func(c *C, s *state.State, service *state.Service) {
			unit3, err := service.Unit("mysql/3")
			c.Assert(err, IsNil)
			err = unit3.EnsureDying()
			c.Assert(err, IsNil)
			_, err = service.AddUnit()
			c.Assert(err, IsNil)
		},
		[]string{"mysql/3", "mysql/4"},
	}, {
		"Report multiple dead units and multiple new, alive, units",
		func(c *C, s *state.State, service *state.Service) {
			unit3, err := service.Unit("mysql/3")
			c.Assert(err, IsNil)
			err = unit3.EnsureDead()
			c.Assert(err, IsNil)
			unit4, err := service.Unit("mysql/4")
			c.Assert(err, IsNil)
			err = unit4.EnsureDead()
			c.Assert(err, IsNil)
			_, err = service.AddUnit()
			c.Assert(err, IsNil)
			_, err = service.AddUnit()
			c.Assert(err, IsNil)
		},
		[]string{"mysql/3", "mysql/4", "mysql/5", "mysql/6"},
	}, {
		"Add many, and remove many at once",
		func(c *C, s *state.State, service *state.Service) {
			units := [20]*state.Unit{}
			var err error
			for i := 0; i < len(units); i++ {
				units[i], err = service.AddUnit()
				c.Assert(err, IsNil)
			}
			for i := 10; i < len(units); i++ {
				err = units[i].EnsureDead()
				c.Assert(err, IsNil)
				err = service.RemoveUnit(units[i])
				c.Assert(err, IsNil)
			}
		},
		[]string{"mysql/10", "mysql/11", "mysql/12", "mysql/13", "mysql/14", "mysql/15", "mysql/16", "mysql/7", "mysql/8", "mysql/9"},
	}, {
		"Change many at once",
		func(c *C, s *state.State, service *state.Service) {
			units := [10]*state.Unit{}
			var err error
			for i := 0; i < len(units); i++ {
				units[i], err = service.Unit("mysql/" + fmt.Sprint(i+7))
				c.Assert(err, IsNil)
			}
			for _, unit := range units {
				err = unit.EnsureDying()
				c.Assert(err, IsNil)
			}
			err = units[8].EnsureDead()
			c.Assert(err, IsNil)
			err = units[9].EnsureDead()
			c.Assert(err, IsNil)
		},
		[]string{"mysql/10", "mysql/11", "mysql/12", "mysql/13", "mysql/14", "mysql/15", "mysql/16", "mysql/7", "mysql/8", "mysql/9"},
	}, {
		"Report dead when first seen and also add a new unit",
		func(c *C, s *state.State, service *state.Service) {
			unit, err := service.AddUnit()
			c.Assert(err, IsNil)
			err = unit.EnsureDead()
			c.Assert(err, IsNil)
			_, err = service.AddUnit()
			c.Assert(err, IsNil)
		},
		[]string{"mysql/27", "mysql/28"},
	}, {
		"report only units assigned to this machine",
		func(c *C, s *state.State, service *state.Service) {
			_, err := service.AddUnit()
			c.Assert(err, IsNil)
			_, err = service.AddUnit()
			c.Assert(err, IsNil)
			ch, _, err := service.Charm()
			c.Assert(err, IsNil)
			svc, err := s.AddService("bacon", ch)
			c.Assert(err, IsNil)
			_, err = svc.AddUnit()
			c.Assert(err, IsNil)
			_, err = svc.AddUnit()
			c.Assert(err, IsNil)
			unit10, err := service.Unit("mysql/10")
			c.Assert(err, IsNil)
			err = unit10.EnsureDead()
			c.Assert(err, IsNil)
			err = service.RemoveUnit(unit10)
			c.Assert(err, IsNil)
		},
		[]string{"mysql/10", "mysql/29", "mysql/30"},
	}, {
		"Report previously known machines that are removed",
		func(c *C, s *state.State, service *state.Service) {
			unit30, err := service.Unit("mysql/30")
			c.Assert(err, IsNil)
			err = unit30.EnsureDead()
			c.Assert(err, IsNil)
			err = service.RemoveUnit(unit30)
			c.Assert(err, IsNil)
		},
		[]string{"mysql/30"},
	},
}

func (s *ServiceSuite) TestWatchUnits(c *C) {
	unitWatcher := s.service.WatchUnits()
	defer func() {
		c.Assert(unitWatcher.Stop(), IsNil)
	}()
	all := []string{}
	for i, test := range serviceUnitsWatchTests {
		c.Logf("test %d: %s", i, test.summary)
		test.test(c, s.State, s.service)
		s.State.StartSync()
		all = append(all, test.changes...)
		var got []string
		want := append([]string(nil), test.changes...)
		sort.Strings(want)
		for {
			select {
			case new, ok := <-unitWatcher.Changes():
				c.Assert(ok, Equals, true)
				got = append(got, new...)
				if len(got) < len(want) {
					continue
				}
				sort.Strings(got)
				c.Assert(got, DeepEquals, want)
			case <-time.After(500 * time.Millisecond):
				c.Fatalf("did not get change, want: %#v", want)
			}
			break
		}
	}

	// Check that removing units for which we already got a Dead event
	// does not yield any more events.
	for _, uname := range all {
		unit, err := s.State.Unit(uname)
		if state.IsNotFound(err) || unit.Life() != state.Dead {
			continue
		}
		c.Assert(err, IsNil)
		svc, err := s.State.Service(unit.ServiceName())
		c.Assert(err, IsNil)
		err = svc.RemoveUnit(unit)
		c.Assert(err, IsNil)
	}
	s.State.StartSync()
	select {
	case got := <-unitWatcher.Changes():
		c.Fatalf("got unexpected change: %#v", got)
	case <-time.After(100 * time.Millisecond):
	}

	// Stop the watcher and restart it, check that it returns non-nil
	// initial event.
	c.Assert(unitWatcher.Stop(), IsNil)
	unitWatcher = s.service.WatchUnits()
	s.State.StartSync()
	want := []string{"mysql/11", "mysql/12", "mysql/13", "mysql/14", "mysql/2", "mysql/28", "mysql/29", "mysql/5", "mysql/6", "mysql/7", "mysql/8", "mysql/9"}
	select {
	case got, ok := <-unitWatcher.Changes():
		c.Assert(ok, Equals, true)
		sort.Strings(got)
		c.Assert(got, DeepEquals, want)
	case <-time.After(500 * time.Millisecond):
		c.Fatalf("did not get change, want: %#v", want)
	}

	// ignore unrelated change for non-alive unit.
	unit2, err := s.service.Unit("mysql/2")
	c.Assert(err, IsNil)
	err = unit2.SetPublicAddress("what.ever")
	c.Assert(err, IsNil)
	s.State.StartSync()
	select {
	case got := <-unitWatcher.Changes():
		c.Fatalf("got unexpected change: %#v", got)
	case <-time.After(100 * time.Millisecond):
	}
}

func (s *ServiceSuite) TestWatchRelations(c *C) {
	relationsWatcher := s.service.WatchRelations()
	defer func() {
		c.Assert(relationsWatcher.Stop(), IsNil)
	}()

	assertChange := func(want []int) {
		var got []int
		for {
			select {
			case new := <-relationsWatcher.Changes():
				got = append(got, new...)
				if len(got) < len(want) {
					continue
				}
				sort.Ints(got)
				sort.Ints(want)
				c.Assert(got, DeepEquals, want)
				return
			case <-time.After(500 * time.Millisecond):
				c.Fatalf("expected %#v, got nothing", want)
			}
		}
	}
	assertNoChange := func() {
		select {
		case got := <-relationsWatcher.Changes():
			c.Fatalf("expected nothing, got %#v", got)
		case <-time.After(100 * time.Millisecond):
		}
	}

	// Check initial event, and lack of followup.
	s.State.StartSync()
	assertChange(nil)
	assertNoChange()

	// Add a couple of services, check no changes.
	_, err := s.State.AddService("wp1", s.charm)
	c.Assert(err, IsNil)
	_, err = s.State.AddService("wp2", s.charm)
	c.Assert(err, IsNil)
	s.State.StartSync()
	assertNoChange()

	// Add a relation; check change.
	mysqlep := state.Endpoint{"mysql", "ifce", "foo", state.RoleProvider, charm.ScopeGlobal}
	wp1ep := state.Endpoint{"wp1", "ifce", "bar", state.RoleRequirer, charm.ScopeGlobal}
	rel, err := s.State.AddRelation(mysqlep, wp1ep)
	c.Assert(err, IsNil)
	s.State.StartSync()
	assertChange([]int{0})
	assertNoChange()

	// Add another relation; check change.
	wp2ep := state.Endpoint{"wp2", "ifce", "baz", state.RoleRequirer, charm.ScopeGlobal}
	_, err = s.State.AddRelation(mysqlep, wp2ep)
	c.Assert(err, IsNil)
	s.State.StartSync()
	assertChange([]int{1})
	assertNoChange()

	// Destroy a relation; check change.
	err = rel.Destroy()
	c.Assert(err, IsNil)
	s.State.StartSync()
	assertChange([]int{0})

	// Stop watcher; check change chan is closed.
	err = relationsWatcher.Stop()
	c.Assert(err, IsNil)
	assertClosed := func() {
		select {
		case _, ok := <-relationsWatcher.Changes():
			c.Assert(ok, Equals, false)
		default:
			c.Fatalf("Changes not closed")
		}
	}
	assertClosed()

	// Add a new relation; start a new watcher; check initial event.
	_, err = s.State.AddRelation(mysqlep, wp1ep)
	c.Assert(err, IsNil)
	s.State.StartSync()
	relationsWatcher = s.service.WatchRelations()
	s.State.StartSync()
	select {
	case got := <-relationsWatcher.Changes():
		sort.Ints(got)
		c.Assert(got, DeepEquals, []int{1, 2})
	case <-time.After(500 * time.Millisecond):
		c.Fatalf("expected %#v, got nothing", []int{1, 2})
	}
	assertNoChange()

	relations := make([]*state.Relation, 5)
	endpoints := make([]state.Endpoint, 5)
	for i := 0; i < 5; i++ {
		_, err := s.State.AddService("hadoop"+fmt.Sprint(i), s.charm)
		c.Assert(err, IsNil)
		endpoints[i] = state.Endpoint{"hadoop" + fmt.Sprint(i), "ifce", "spam" + fmt.Sprint(i), state.RoleRequirer, charm.ScopeGlobal}
		relations[i], err = s.State.AddRelation(mysqlep, endpoints[i])
		c.Assert(err, IsNil)
	}
	err = relations[4].Destroy()
	c.Assert(err, IsNil)
	s.State.StartSync()
	assertChange([]int{3, 4, 5, 6})
	assertNoChange()

	// Add units to a couple of relations to block their destruction...
	unit, err := s.service.AddUnit()
	c.Assert(err, IsNil)
	ru0, err := relations[0].Unit(unit)
	c.Assert(err, IsNil)
	err = ru0.EnterScope(nil)
	c.Assert(err, IsNil)
	ru1, err := relations[1].Unit(unit)
	c.Assert(err, IsNil)
	err = ru1.EnterScope(nil)
	c.Assert(err, IsNil)

	// ...and start destroying those relations, and check the change is observed.
	err = relations[0].Destroy()
	c.Assert(err, IsNil)
	err = relations[1].Destroy()
	c.Assert(err, IsNil)
	s.State.StartSync()
	assertChange([]int{3, 4})
	assertNoChange()

	// Remove all remaining relations, check changes detected.
	err = relations[2].Destroy()
	c.Assert(err, IsNil)
	err = relations[3].Destroy()
	c.Assert(err, IsNil)
	err = ru0.LeaveScope()
	c.Assert(err, IsNil)
	err = ru1.LeaveScope()
	c.Assert(err, IsNil)
	s.State.StartSync()
	assertChange([]int{3, 4, 5, 6})
	assertNoChange()

	// Add a final relation.
	_, err = s.State.AddService("postgresql", s.charm)
	ep := state.Endpoint{"postgresql", "ifce", "spam", state.RoleRequirer, charm.ScopeGlobal}
	_, err = s.State.AddRelation(mysqlep, ep)
	c.Assert(err, IsNil)
	s.State.StartSync()
	assertChange([]int{8})
	assertNoChange()
}

func removeAllUnits(c *C, s *state.Service) {
	us, err := s.AllUnits()
	c.Assert(err, IsNil)
	for _, u := range us {
		err = u.EnsureDead()
		c.Assert(err, IsNil)
		err = s.RemoveUnit(u)
		c.Assert(err, IsNil)
	}
}

var watchServiceTests = []struct {
	test    func(m *state.Service) error
	Exposed bool
	Life    state.Life
}{
	{
		test: func(s *state.Service) error {
			return s.SetExposed()
		},
		Exposed: true,
	}, {
		test: func(s *state.Service) error {
			return s.ClearExposed()
		},
		Exposed: false,
	}, {
		test: func(s *state.Service) error {
			if _, err := s.AddUnit(); err != nil {
				return err
			}
			return s.Destroy()
		},
		Life: state.Dying,
	},
}

func (s *ServiceSuite) TestWatchService(c *C) {
	altservice, err := s.State.Service(s.service.Name())
	c.Assert(err, IsNil)
	err = altservice.SetCharm(s.charm, true)
	c.Assert(err, IsNil)
	_, force, err := s.service.Charm()
	c.Assert(err, IsNil)
	c.Assert(force, Equals, false)

	w := s.service.Watch()
	defer func() {
		c.Assert(w.Stop(), IsNil)
	}()
	s.State.Sync()
	select {
	case _, ok := <-w.Changes():
		c.Assert(ok, Equals, true)
		err := s.service.Refresh()
		c.Assert(err, IsNil)
		_, force, err := s.service.Charm()
		c.Assert(err, IsNil)
		c.Assert(force, Equals, true)
	case <-time.After(500 * time.Millisecond):
		c.Fatalf("did not get change: %v", s.service)
	}

	for i, test := range watchServiceTests {
		c.Logf("test %d", i)
		err := test.test(altservice)
		c.Assert(err, IsNil)
		s.State.StartSync()
		select {
		case _, ok := <-w.Changes():
			c.Assert(ok, Equals, true)
			err := s.service.Refresh()
			c.Assert(err, IsNil)
			c.Assert(s.service.Life(), Equals, test.Life)
			c.Assert(s.service.IsExposed(), Equals, test.Exposed)
		case <-time.After(500 * time.Millisecond):
			c.Fatalf("did not get change: %v %v", test.Exposed, test.Life)
		}
	}
	s.State.StartSync()
	select {
	case got, ok := <-w.Changes():
		c.Fatalf("got unexpected change: %#v, %v", got, ok)
	case <-time.After(100 * time.Millisecond):
	}
}

func (s *ServiceSuite) TestWatchConfig(c *C) {
	config, err := s.service.Config()
	c.Assert(err, IsNil)
	c.Assert(config.Keys(), HasLen, 0)

	configWatcher := s.service.WatchConfig()
	defer func() {
		c.Assert(configWatcher.Stop(), IsNil)
	}()

	s.State.StartSync()
	select {
	case got, ok := <-configWatcher.Changes():
		c.Assert(ok, Equals, true)
		c.Assert(got.Map(), DeepEquals, map[string]interface{}{})
	case <-time.After(500 * time.Millisecond):
		c.Fatalf("did not get change")
	}

	// Two change events.
	config.Set("foo", "bar")
	config.Set("baz", "yadda")
	changes, err := config.Write()
	c.Assert(err, IsNil)
	c.Assert(changes, DeepEquals, []state.ItemChange{{
		Key:      "baz",
		Type:     state.ItemAdded,
		NewValue: "yadda",
	}, {
		Key:      "foo",
		Type:     state.ItemAdded,
		NewValue: "bar",
	}})

	s.State.StartSync()
	select {
	case got, ok := <-configWatcher.Changes():
		c.Assert(ok, Equals, true)
		c.Assert(got.Map(), DeepEquals, map[string]interface{}{"baz": "yadda", "foo": "bar"})
	case <-time.After(500 * time.Millisecond):
		c.Fatalf("did not get change")
	}

	config.Delete("foo")
	changes, err = config.Write()
	c.Assert(err, IsNil)
	c.Assert(changes, DeepEquals, []state.ItemChange{{
		Key:      "foo",
		Type:     state.ItemDeleted,
		OldValue: "bar",
	}})

	s.State.StartSync()
	select {
	case got, ok := <-configWatcher.Changes():
		c.Assert(ok, Equals, true)
		c.Assert(got.Map(), DeepEquals, map[string]interface{}{"baz": "yadda"})
	case <-time.After(500 * time.Millisecond):
		c.Fatalf("did not get change")
	}

	select {
	case got := <-configWatcher.Changes():
		c.Fatalf("got unexpected change: %#v", got)
	case <-time.After(100 * time.Millisecond):
	}
}<|MERGE_RESOLUTION|>--- conflicted
+++ resolved
@@ -201,7 +201,6 @@
 	c.Assert(err, IsNil)
 	err = s.service.ClearExposed()
 	c.Assert(err, IsNil)
-<<<<<<< HEAD
 	err = s.service.SetExposed()
 	c.Assert(err, IsNil)
 	c.Assert(s.service.IsExposed(), Equals, true)
@@ -226,16 +225,6 @@
 	c.Assert(err, ErrorMatches, notAliveErr)
 	err = s.service.ClearExposed()
 	c.Assert(err, ErrorMatches, notAliveErr)
-=======
-
-	testWhenDying(c, s.service, notAliveErr, notAliveErr,
-		func() error {
-			return s.service.SetExposed()
-		},
-		func() error {
-			return s.service.ClearExposed()
-		})
->>>>>>> dee8786f
 }
 
 func (s *ServiceSuite) TestAddUnit(c *C) {
