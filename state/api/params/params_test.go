--- conflicted
+++ resolved
@@ -42,21 +42,15 @@
 			Name:        "Benji",
 			Exposed:     true,
 			CharmURL:    "cs:series/name",
+			Life:        "dying",
 			Constraints: constraints.MustParse("arch=arm mem=1024M"),
-<<<<<<< HEAD
-			Life:        "dying",
-		},
-	},
-	json: `["service","change",{"CharmURL": "cs:series/name","Life":"dying","Name":"Benji","Exposed":true,"Constraints":{"arch":"arm", "mem": 1024}}]`,
-=======
 			Config: map[string]interface{}{
 				"hello": "goodbye",
 				"foo":   false,
 			},
 		},
 	},
-	json: `["service","change",{"CharmURL": "cs:series/name","Name":"Benji","Exposed":true,"Constraints":{"arch":"arm", "mem": 1024},"Config": {"hello":"goodbye","foo":false}}]`,
->>>>>>> 2062400a
+	json: `["service","change",{"CharmURL": "cs:series/name","Name":"Benji","Exposed":true,"Life":"dying","Constraints":{"arch":"arm", "mem": 1024},"Config": {"hello":"goodbye","foo":false}}]`,
 }, {
 	about: "UnitInfo Delta",
 	value: params.Delta{
