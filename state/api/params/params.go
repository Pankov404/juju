--- conflicted
+++ resolved
@@ -633,7 +633,13 @@
 	CACert []byte
 }
 
-<<<<<<< HEAD
+// APIHostPortsResult holds the result of an APIHostPorts
+// call. Each element in the top level slice holds
+// the addresses for one API server.
+type APIHostPortsResult struct {
+	Servers [][]instance.HostPort
+}
+
 // EnsureAvailability contains arguments for
 // the EnsureAvailability client API call.
 type EnsureAvailability struct {
@@ -642,11 +648,4 @@
 	// Series is the series to associate with new state server machines.
 	// If this is empty, then the environment's default series is used.
 	Series string
-=======
-// APIHostPortsResult holds the result of an APIHostPorts
-// call. Each element in the top level slice holds
-// the addresses for one API server.
-type APIHostPortsResult struct {
-	Servers [][]instance.HostPort
->>>>>>> 4514d096
 }