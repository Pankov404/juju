package api

import (
	"fmt"
	"launchpad.net/juju-core/charm"
	"launchpad.net/juju-core/log"
	"launchpad.net/juju-core/state/api/params"
	"launchpad.net/tomb"
	"strings"
	"sync"
)

// Machine represents the state of a machine.
type Machine struct {
	st  *State
	id  string
	doc params.Machine
}

// Client represents the client-accessible part of the state.
type Client struct {
	st *State
}

// Client returns an object that can be used
// to access client-specific functionality.
func (st *State) Client() *Client {
	return &Client{st}
}

// MachineInfo holds information about a machine.
type MachineInfo struct {
	InstanceId string // blank if not set.
}

// Status holds information about the status of a juju environment.
type Status struct {
	Machines map[string]MachineInfo
	// TODO the rest
}

// Status returns the status of the juju environment.
func (c *Client) Status() (*Status, error) {
	var s Status
	if err := c.st.call("Client", "", "Status", nil, &s); err != nil {
		return nil, err
	}
	return &s, nil
}

// ServiceSet sets configuration options on a service.
func (c *Client) ServiceSet(service string, options map[string]string) error {
	p := params.ServiceSet{
		ServiceName: service,
		Options:     options,
	}
	err := c.st.client.Call("Client", "", "ServiceSet", p, nil)
	return clientError(err)
}

// ServiceSetYAML sets configuration options on a service
// given options in YAML format.
func (c *Client) ServiceSetYAML(service string, yaml string) error {
	p := params.ServiceSetYAML{
		ServiceName: service,
		Config:      yaml,
	}
	err := c.st.client.Call("Client", "", "ServiceSetYAML", p, nil)
	return clientError(err)
}

// ServiceGet returns the configuration for the named service.
func (c *Client) ServiceGet(service string) (*params.ServiceGetResults, error) {
	var results params.ServiceGetResults
	params := params.ServiceGet{ServiceName: service}
	err := c.st.client.Call("Client", "", "ServiceGet", params, &results)
	if err != nil {
		return nil, clientError(err)
	}
	return &results, nil
}

// ServiceExpose changes the juju-managed firewall to expose any ports that
// were also explicitly marked by units as open.
func (c *Client) ServiceExpose(service string) error {
	params := params.ServiceExpose{ServiceName: service}
	err := c.st.client.Call("Client", "", "ServiceExpose", params, nil)
	if err != nil {
		return clientError(err)
	}
	return nil
}

// ServiceUnexpose changes the juju-managed firewall to unexpose any ports that
// were also explicitly marked by units as open.
func (c *Client) ServiceUnexpose(service string) error {
	params := params.ServiceUnexpose{ServiceName: service}
	err := c.st.client.Call("Client", "", "ServiceUnexpose", params, nil)
	if err != nil {
		return clientError(err)
	}
	return nil
}

<<<<<<< HEAD
// ServiceAddUnit adds a given number of units to a service.
func (c *Client) ServiceAddUnits(service string, numUnits int) error {
	params := params.ServiceAddUnits{
		ServiceName: service,
		NumUnits: numUnits,
	}
	err := c.st.client.Call("Client", "", "ServiceAddUnits", params, nil)
	if err != nil {
		return clientError(err)
	}
	return nil
=======
// CharmInfo holds information about a charm.
type CharmInfo struct {
	Revision int
	URL      string
	Config   *charm.Config
	Meta     *charm.Meta
}

// CharmInfo returns information about the requested charm.
func (c *Client) CharmInfo(charmURL string) (*CharmInfo, error) {
	args := params.CharmInfo{CharmURL: charmURL}
	info := new(CharmInfo)
	err := c.st.client.Call("Client", "", "CharmInfo", args, info)
	if err != nil {
		return nil, clientError(err)
	}
	return info, nil
>>>>>>> 861d932c
}

// EnvironmentInfo holds information about the Juju environment.
type EnvironmentInfo struct {
	DefaultSeries string
	ProviderType  string
}

// EnvironmentInfo returns details about the Juju environment.
func (c *Client) EnvironmentInfo() (*EnvironmentInfo, error) {
	info := new(EnvironmentInfo)
	err := c.st.client.Call("Client", "", "EnvironmentInfo", nil, info)
	if err != nil {
		return nil, clientError(err)
	}
	return info, nil
}

// Machine returns a reference to the machine with the given id.
func (st *State) Machine(id string) (*Machine, error) {
	m := &Machine{
		st: st,
		id: id,
	}
	if err := m.Refresh(); err != nil {
		return nil, err
	}
	return m, nil
}

// Unit represents the state of a service unit.
type Unit struct {
	st   *State
	name string
	doc  params.Unit
}

// Unit returns a unit by name.
func (st *State) Unit(name string) (*Unit, error) {
	u := &Unit{
		st:   st,
		name: name,
	}
	if err := u.Refresh(); err != nil {
		return nil, err
	}
	return u, nil
}

// Login authenticates as the entity with the given name and password.
// Subsequent requests on the state will act as that entity.
// This method is usually called automatically by Open.
func (st *State) Login(entityName, password string) error {
	return st.call("Admin", "", "Login", &params.Creds{
		EntityName: entityName,
		Password:   password,
	}, nil)
}

// Id returns the machine id.
func (m *Machine) Id() string {
	return m.id
}

// EntityName returns a name identifying the machine that is safe to use
// as a file name.  The returned name will be different from other
// EntityName values returned by any other entities from the same state.
func (m *Machine) EntityName() string {
	return MachineEntityName(m.Id())
}

// MachineEntityName returns the entity name for the
// machine with the given id.
func MachineEntityName(id string) string {
	return fmt.Sprintf("machine-%s", id)
}

// Refresh refreshes the contents of the machine from the underlying
// state. TODO(rog) It returns a NotFoundError if the machine has been removed.
func (m *Machine) Refresh() error {
	return m.st.call("Machine", m.id, "Get", nil, &m.doc)
}

// String returns the machine's id.
func (m *Machine) String() string {
	return m.id
}

// InstanceId returns the provider specific instance id for this machine
// and whether it has been set.
func (m *Machine) InstanceId() (string, bool) {
	return m.doc.InstanceId, m.doc.InstanceId != ""
}

// SetPassword sets the password for the machine's agent.
func (m *Machine) SetPassword(password string) error {
	return m.st.call("Machine", m.id, "SetPassword", &params.Password{
		Password: password,
	}, nil)
}

func (m *Machine) Watch() *EntityWatcher {
	return newEntityWatcher(m.st, "Machine", m.id)
}

type EntityWatcher struct {
	tomb  tomb.Tomb
	wg    sync.WaitGroup
	st    *State
	etype string
	eid   string
	out   chan struct{}
}

func newEntityWatcher(st *State, etype, id string) *EntityWatcher {
	w := &EntityWatcher{
		st:    st,
		etype: etype,
		eid:   id,
		out:   make(chan struct{}),
	}
	go func() {
		defer w.tomb.Done()
		defer close(w.out)
		defer w.wg.Wait() // Wait for watcher to be stopped.
		w.tomb.Kill(w.loop())
	}()
	return w
}

func (w *EntityWatcher) loop() error {
	var id params.EntityWatcherId
	if err := w.st.call(w.etype, w.eid, "Watch", nil, &id); err != nil {
		return err
	}
	callWatch := func(request string) error {
		return w.st.call("EntityWatcher", id.EntityWatcherId, request, nil, nil)
	}
	w.wg.Add(1)
	go func() {
		// When the EntityWatcher has been stopped, we send a
		// Stop request to the server, which will remove the
		// watcher and return a CodeStopped error to any
		// currently outstanding call to Next.  If a call to
		// Next happens just after the watcher has been stopped,
		// we'll get a CodeNotFound error; Either way we'll
		// return, wait for the stop request to complete, and
		// the watcher will die with all resources cleaned up.
		defer w.wg.Done()
		<-w.tomb.Dying()
		if err := callWatch("Stop"); err != nil {
			log.Printf("state/api: error trying to stop watcher: %v", err)
		}
	}()
	for {
		select {
		case <-w.tomb.Dying():
			return tomb.ErrDying
		case w.out <- struct{}{}:
			// Note that because the change notification
			// contains no information, there's no point in
			// calling Next again until we have sent a notification
			// on w.out.
		}
		if err := callWatch("Next"); err != nil {
			if code := ErrCode(err); code == CodeStopped || code == CodeNotFound {
				if w.tomb.Err() != tomb.ErrStillAlive {
					// The watcher has been stopped at the client end, so we're
					// expecting one of the above two kinds of error.
					// We might see the same errors if the server itself
					// has been shut down, in which case we leave them
					// untouched.
					err = tomb.ErrDying
				}
			}
			return err
		}
	}
	panic("unreachable")
}

func (w *EntityWatcher) Changes() <-chan struct{} {
	return w.out
}

func (w *EntityWatcher) Stop() error {
	w.tomb.Kill(nil)
	return w.tomb.Wait()
}

func (w *EntityWatcher) Err() error {
	return w.tomb.Err()
}

// Refresh refreshes the contents of the Unit from the underlying
// state. TODO(rog) It returns a NotFoundError if the unit has been removed.
func (u *Unit) Refresh() error {
	return u.st.call("Unit", u.name, "Get", nil, &u.doc)
}

// SetPassword sets the password for the unit's agent.
func (u *Unit) SetPassword(password string) error {
	return u.st.call("Unit", u.name, "SetPassword", &params.Password{
		Password: password,
	}, nil)
}

// UnitEntityName returns the entity name for the
// unit with the given name.
func UnitEntityName(unitName string) string {
	return "unit-" + strings.Replace(unitName, "/", "-", -1)
}

// EntityName returns a name identifying the unit that is safe to use
// as a file name.  The returned name will be different from other
// EntityName values returned by any other entities from the same state.
func (u *Unit) EntityName() string {
	return UnitEntityName(u.name)
}

// DeployerName returns the entity name of the agent responsible for deploying
// the unit. If no such entity can be determined, false is returned.
func (u *Unit) DeployerName() (string, bool) {
	return u.doc.DeployerName, u.doc.DeployerName != ""
}

// RPCCreds is used in the API protocol.
type RPCCreds struct {
	EntityName string
	Password   string
}

// RPCMachine is used in the API protocol.
type RPCMachine struct {
	InstanceId string
}

// RPCEntityWatcherId is used in the API protocol.
type RPCEntityWatcherId struct {
	EntityWatcherId string
}

// RPCPassword is used in the API protocol.
type RPCPassword struct {
	Password string
}

// RPCUnit is used in the API protocol.
type RPCUnit struct {
	DeployerName string
	// TODO(rog) other unit attributes.
}

// RPCUser is used in the API protocol.
type RPCUser struct {
	// This is a placeholder for any information
	// that may be associated with a user in the
	// future.
}<|MERGE_RESOLUTION|>--- conflicted
+++ resolved
@@ -102,19 +102,6 @@
 	return nil
 }
 
-<<<<<<< HEAD
-// ServiceAddUnit adds a given number of units to a service.
-func (c *Client) ServiceAddUnits(service string, numUnits int) error {
-	params := params.ServiceAddUnits{
-		ServiceName: service,
-		NumUnits: numUnits,
-	}
-	err := c.st.client.Call("Client", "", "ServiceAddUnits", params, nil)
-	if err != nil {
-		return clientError(err)
-	}
-	return nil
-=======
 // CharmInfo holds information about a charm.
 type CharmInfo struct {
 	Revision int
@@ -132,7 +119,19 @@
 		return nil, clientError(err)
 	}
 	return info, nil
->>>>>>> 861d932c
+}
+
+// ServiceAddUnit adds a given number of units to a service.
+func (c *Client) ServiceAddUnits(service string, numUnits int) error {
+	params := params.ServiceAddUnits{
+		ServiceName: service,
+		NumUnits: numUnits,
+	}
+	err := c.st.client.Call("Client", "", "ServiceAddUnits", params, nil)
+	if err != nil {
+		return clientError(err)
+	}
+	return nil
 }
 
 // EnvironmentInfo holds information about the Juju environment.
