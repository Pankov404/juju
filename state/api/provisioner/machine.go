--- conflicted
+++ resolved
@@ -53,13 +53,8 @@
 // ProvisioningInfo returns the information required to provisiong a machine.
 func (m *Machine) ProvisioningInfo() (*params.ProvisioningInfo, error) {
 	var results params.ProvisioningInfoResults
-<<<<<<< HEAD
-	args := params.Entities{Entities: []params.Entity{{m.tag}}}
+	args := params.Entities{Entities: []params.Entity{{m.tag.String()}}}
 	err := m.st.facade.FacadeCall("ProvisioningInfo", args, &results)
-=======
-	args := params.Entities{Entities: []params.Entity{{m.tag.String()}}}
-	err := m.st.call("ProvisioningInfo", args, &results)
->>>>>>> 4edf856f
 	if err != nil {
 		return nil, err
 	}
