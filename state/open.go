package state

import (
	"crypto/tls"
	"crypto/x509"
	"errors"
	"fmt"
	"net"
	"time"

	"labix.org/v2/mgo"
	"labix.org/v2/mgo/txn"
	"launchpad.net/juju-core/cert"
	"launchpad.net/juju-core/constraints"
	"launchpad.net/juju-core/environs/config"
	"launchpad.net/juju-core/log"
	"launchpad.net/juju-core/state/presence"
	"launchpad.net/juju-core/state/watcher"
)

// DefaultDialTimeout is the default amount of time to wait
// when calling state.Open.
const DefaultDialTimeout = 10 * time.Minute

// Info encapsulates information about cluster of
// servers holding juju state and can be used to make a
// connection to that cluster.
type Info struct {
	// Addrs gives the addresses of the MongoDB servers for the state.
	// Each address should be in the form address:port.
	Addrs []string

	// CACert holds the CA certificate that will be used
	// to validate the state server's certificate, in PEM format.
	CACert []byte

	// EntityName holds the name of the entity that is connecting.
	// It should be empty when connecting as an administrator.
	EntityName string

	// Password holds the password for the connecting entity.
	Password string
}

<<<<<<< HEAD
=======
var dialTimeout = 10 * time.Minute
var retryDelay = 2 * time.Second

>>>>>>> 9f6c512c
// Open connects to the server described by the given
// info, waits for it to be initialized, and returns a new State
// representing the environment connected to.
// It returns unauthorizedError if access is unauthorized.
func Open(info *Info, dialTimeout time.Duration) (*State, error) {
	log.Infof("state: opening state; mongo addresses: %q; entity %q", info.Addrs, info.EntityName)
	if len(info.Addrs) == 0 {
		return nil, errors.New("no mongo addresses")
	}
	if len(info.CACert) == 0 {
		return nil, errors.New("missing CA certificate")
	}
	xcert, err := cert.ParseCert(info.CACert)
	if err != nil {
		return nil, fmt.Errorf("cannot parse CA certificate: %v", err)
	}
	pool := x509.NewCertPool()
	pool.AddCert(xcert)
	tlsConfig := &tls.Config{
		RootCAs:    pool,
		ServerName: "anything",
	}
	dial := func(addr net.Addr) (net.Conn, error) {
<<<<<<< HEAD
		log.Infof("state: connecting to %v", addr)
		c, err := tls.Dial("tcp", addr.String(), tlsConfig)
		if err != nil {
			log.Errorf("state: connection failed: %v", err)
			return nil, err
		}
		log.Infof("state: connection established")
		return c, err
=======
		log.Printf("state: connecting to %v", addr)
		c, err := net.Dial("tcp", addr.String())
		if err != nil {
			log.Printf("state: connection failed, paused for %v: %v", retryDelay, err)
			time.Sleep(retryDelay)
			return nil, err
		}
		cc := tls.Client(c, tlsConfig)
		if err := cc.Handshake(); err != nil {
			log.Printf("state: TLS handshake failed: %v", err)
			return nil, err
		}
		log.Printf("state: connection established")
		return cc, nil
>>>>>>> 9f6c512c
	}
	session, err := mgo.DialWithInfo(&mgo.DialInfo{
		Addrs:   info.Addrs,
		Timeout: dialTimeout,
		Dial:    dial,
	})
	if err != nil {
		return nil, err
	}
	st, err := newState(session, info)
	if err != nil {
		session.Close()
		return nil, err
	}
	return st, nil
}

// Initialize sets up an initial empty state and returns it.
// This needs to be performed only once for a given environment.
// It returns unauthorizedError if access is unauthorized.
func Initialize(info *Info, cfg *config.Config, dialTimeout time.Duration) (rst *State, err error) {
	st, err := Open(info, dialTimeout)
	if err != nil {
		return nil, err
	}
	defer func() {
		if err != nil {
			st.Close()
		}
	}()
	// A valid environment config is used as a signal that the
	// state has already been initalized. If this is the case
	// do nothing.
	if _, err := st.EnvironConfig(); err == nil {
		return st, nil
	} else if !IsNotFound(err) {
		return nil, err
	}
	log.Infof("state: initializing environment")
	if cfg.AdminSecret() != "" {
		return nil, fmt.Errorf("admin-secret should never be written to the state")
	}
	ops := []txn.Op{
		createConstraintsOp(st, "e", constraints.Value{}),
		createSettingsOp(st, "e", cfg.AllAttrs()),
	}
	if err := st.runner.Run(ops, "", nil); err == txn.ErrAborted {
		// The config was created in the meantime.
		return st, nil
	} else if err != nil {
		return nil, err
	}
	return st, nil
}

var indexes = []struct {
	collection string
	key        []string
}{
	// After the first public release, do not remove entries from here
	// without adding them to a list of indexes to drop, to ensure
	// old databases are modified to have the correct indexes.
	{"relations", []string{"endpoints.relationname"}},
	{"relations", []string{"endpoints.servicename"}},
	{"units", []string{"service"}},
	{"units", []string{"principal"}},
	{"units", []string{"machineid"}},
	{"users", []string{"name"}},
}

// The capped collection used for transaction logs defaults to 10MB.
// It's tweaked in export_test.go to 1MB to avoid the overhead of
// creating and deleting the large file repeatedly in tests.
var (
	logSize      = 10000000
	logSizeTests = 1000000
)

// unauthorizedError represents the error that an operation is unauthorized.
// Use IsUnauthorized() to determine if the error was related to authorization failure.
type unauthorizedError struct {
	msg string
	error
}

func IsUnauthorizedError(err error) bool {
	_, ok := err.(*unauthorizedError)
	return ok
}

func (e *unauthorizedError) Error() string {
	if e.error != nil {
		return fmt.Sprintf("%s: %v", e.msg, e.error.Error())
	}
	return e.msg
}

// Unauthorizedf returns an error for which IsUnauthorizedError returns true.
// It is mainly used for testing.
func Unauthorizedf(format string, args ...interface{}) error {
	return &unauthorizedError{fmt.Sprintf(format, args...), nil}
}

func maybeUnauthorized(err error, msg string) error {
	if err == nil {
		return nil
	}
	// Unauthorized access errors have no error code,
	// just a simple error string.
	if err.Error() == "auth fails" {
		return &unauthorizedError{msg, err}
	}
	if err, ok := err.(*mgo.QueryError); ok && err.Code == 10057 {
		return &unauthorizedError{msg, err}
	}
	return fmt.Errorf("%s: %v", msg, err)
}

func newState(session *mgo.Session, info *Info) (*State, error) {
	db := session.DB("juju")
	pdb := session.DB("presence")
	if info.EntityName != "" {
		if err := db.Login(info.EntityName, info.Password); err != nil {
			return nil, maybeUnauthorized(err, "cannot log in to juju database")
		}
		if err := pdb.Login(info.EntityName, info.Password); err != nil {
			return nil, maybeUnauthorized(err, "cannot log in to presence database")
		}
	} else if info.Password != "" {
		admin := session.DB("admin")
		if err := admin.Login("admin", info.Password); err != nil {
			return nil, maybeUnauthorized(err, "cannot log in to admin database")
		}
	}
	st := &State{
		info:           info,
		db:             db,
		charms:         db.C("charms"),
		machines:       db.C("machines"),
		relations:      db.C("relations"),
		relationScopes: db.C("relationscopes"),
		services:       db.C("services"),
		settings:       db.C("settings"),
		settingsrefs:   db.C("settingsrefs"),
		constraints:    db.C("constraints"),
		units:          db.C("units"),
		users:          db.C("users"),
		presence:       pdb.C("presence"),
		cleanups:       db.C("cleanups"),
		annotations:    db.C("annotations"),
	}
	log := db.C("txns.log")
	logInfo := mgo.CollectionInfo{Capped: true, MaxBytes: logSize}
	// The lack of error code for this error was reported upstream:
	//     https://jira.klmongodb.org/browse/SERVER-6992
	err := log.Create(&logInfo)
	if err != nil && err.Error() != "collection already exists" {
		return nil, maybeUnauthorized(err, "cannot create log collection")
	}
	st.runner = txn.NewRunner(db.C("txns"))
	st.runner.ChangeLog(db.C("txns.log"))
	st.watcher = watcher.New(db.C("txns.log"))
	st.pwatcher = presence.NewWatcher(pdb.C("presence"))
	for _, item := range indexes {
		index := mgo.Index{Key: item.key}
		if err := db.C(item.collection).EnsureIndex(index); err != nil {
			return nil, fmt.Errorf("cannot create database index: %v", err)
		}
	}
	st.allWatcher = newAllWatcher(newAllWatcherStateBacking(st))
	go st.allWatcher.run()
	return st, nil
}

// Addresses returns the list of addresses used to connect to the state.
func (st *State) Addresses() (addrs []string) {
	return append(addrs, st.info.Addrs...)
}

// CACert returns the certificate used to validate the state connection.
func (st *State) CACert() (cert []byte) {
	return append(cert, st.info.CACert...)
}

func (st *State) Close() error {
	err1 := st.watcher.Stop()
	err2 := st.pwatcher.Stop()
	err3 := st.allWatcher.Stop()
	st.db.Session.Close()
	for _, err := range []error{err1, err2, err3} {
		if err != nil {
			return err
		}
	}
	return nil
}<|MERGE_RESOLUTION|>--- conflicted
+++ resolved
@@ -18,9 +18,15 @@
 	"launchpad.net/juju-core/state/watcher"
 )
 
-// DefaultDialTimeout is the default amount of time to wait
-// when calling state.Open.
-const DefaultDialTimeout = 10 * time.Minute
+const (
+	// DefaultDialTimeout is the default amount of time to wait
+	// when calling state.Open.
+	DefaultDialTimeout = 10 * time.Minute
+
+	// DefaultRetryDelay is the default amount of time to wait
+	// between unsucssful connection attempts.
+	DefaultRetryDelay = 2 * time.Second
+)
 
 // Info encapsulates information about cluster of
 // servers holding juju state and can be used to make a
@@ -42,17 +48,11 @@
 	Password string
 }
 
-<<<<<<< HEAD
-=======
-var dialTimeout = 10 * time.Minute
-var retryDelay = 2 * time.Second
-
->>>>>>> 9f6c512c
 // Open connects to the server described by the given
 // info, waits for it to be initialized, and returns a new State
 // representing the environment connected to.
 // It returns unauthorizedError if access is unauthorized.
-func Open(info *Info, dialTimeout time.Duration) (*State, error) {
+func Open(info *Info, dialTimeout, retryDelay time.Duration) (*State, error) {
 	log.Infof("state: opening state; mongo addresses: %q; entity %q", info.Addrs, info.EntityName)
 	if len(info.Addrs) == 0 {
 		return nil, errors.New("no mongo addresses")
@@ -71,31 +71,20 @@
 		ServerName: "anything",
 	}
 	dial := func(addr net.Addr) (net.Conn, error) {
-<<<<<<< HEAD
 		log.Infof("state: connecting to %v", addr)
-		c, err := tls.Dial("tcp", addr.String(), tlsConfig)
-		if err != nil {
-			log.Errorf("state: connection failed: %v", err)
-			return nil, err
-		}
-		log.Infof("state: connection established")
-		return c, err
-=======
-		log.Printf("state: connecting to %v", addr)
 		c, err := net.Dial("tcp", addr.String())
 		if err != nil {
-			log.Printf("state: connection failed, paused for %v: %v", retryDelay, err)
+			log.Errorf("state: connection failed, paused for %v: %v", retryDelay, err)
 			time.Sleep(retryDelay)
 			return nil, err
 		}
 		cc := tls.Client(c, tlsConfig)
 		if err := cc.Handshake(); err != nil {
-			log.Printf("state: TLS handshake failed: %v", err)
+			log.Errorf("state: TLS handshake failed: %v", err)
 			return nil, err
 		}
-		log.Printf("state: connection established")
+		log.Infof("state: connection established")
 		return cc, nil
->>>>>>> 9f6c512c
 	}
 	session, err := mgo.DialWithInfo(&mgo.DialInfo{
 		Addrs:   info.Addrs,
@@ -116,8 +105,8 @@
 // Initialize sets up an initial empty state and returns it.
 // This needs to be performed only once for a given environment.
 // It returns unauthorizedError if access is unauthorized.
-func Initialize(info *Info, cfg *config.Config, dialTimeout time.Duration) (rst *State, err error) {
-	st, err := Open(info, dialTimeout)
+func Initialize(info *Info, cfg *config.Config, dialTimeout, retryDelay time.Duration) (rst *State, err error) {
+	st, err := Open(info, dialTimeout, retryDelay)
 	if err != nil {
 		return nil, err
 	}
