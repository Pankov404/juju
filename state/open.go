--- conflicted
+++ resolved
@@ -122,32 +122,18 @@
 	// After the first public release, do not remove entries from here
 	// without adding them to a list of indexes to drop, to ensure
 	// old databases are modified to have the correct indexes.
-<<<<<<< HEAD
 	{relationsC, []string{"endpoints.relationname"}, false},
 	{relationsC, []string{"endpoints.servicename"}, false},
 	{unitsC, []string{"service"}, false},
 	{unitsC, []string{"principal"}, false},
 	{unitsC, []string{"machineid"}, false},
+	// TODO(thumper): schema change to remove this index.
 	{usersC, []string{"name"}, false},
 	{networksC, []string{"providerid"}, true},
 	{networkInterfacesC, []string{"interfacename", "machineid"}, true},
 	{networkInterfacesC, []string{"macaddress", "networkname"}, true},
 	{networkInterfacesC, []string{"networkname"}, false},
 	{networkInterfacesC, []string{"machineid"}, false},
-=======
-	{"relations", []string{"endpoints.relationname"}, false},
-	{"relations", []string{"endpoints.servicename"}, false},
-	{"units", []string{"service"}, false},
-	{"units", []string{"principal"}, false},
-	{"units", []string{"machineid"}, false},
-	// TODO(thumper): schema change to remove this index.
-	{"users", []string{"name"}, false},
-	{"networks", []string{"providerid"}, true},
-	{"networkinterfaces", []string{"interfacename", "machineid"}, true},
-	{"networkinterfaces", []string{"macaddress", "networkname"}, true},
-	{"networkinterfaces", []string{"networkname"}, false},
-	{"networkinterfaces", []string{"machineid"}, false},
->>>>>>> fc6ad3b2
 }
 
 // The capped collection used for transaction logs defaults to 10MB.
