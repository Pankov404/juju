--- conflicted
+++ resolved
@@ -26,32 +26,15 @@
 	w.c.Output(3, fmt.Sprintf("%s %s %s", level, module, message))
 }
 
-<<<<<<< HEAD
-func (t *LoggingSuite) SetUpSuite(c *C)    {
-	loggo.ResetWriters()
-	loggo.ReplaceDefaultWriter(&gocheckWriter{c})
-=======
 func (t *LoggingSuite) SetUpSuite(c *gc.C) {
 	t.setUp(c)
 }
 
 func (t *LoggingSuite) TearDownSuite(c *gc.C) {
->>>>>>> c2725ad9
 	loggo.ResetLoggers()
 	loggo.ResetWriters()
 }
 
-<<<<<<< HEAD
-func (t *LoggingSuite) TearDownSuite(c *C) {
-	loggo.ResetLoggers()
-	loggo.ResetWriters()
-}
-
-func (t *LoggingSuite) SetUpTest(c *C) {
-}
-
-func (t *LoggingSuite) TearDownTest(c *C) {
-=======
 func (t *LoggingSuite) SetUpTest(c *gc.C) {
 	t.setUp(c)
 }
@@ -64,5 +47,4 @@
 	loggo.ReplaceDefaultWriter(&gocheckWriter{c})
 	loggo.ResetLoggers()
 	loggo.GetLogger("juju").SetLogLevel(loggo.DEBUG)
->>>>>>> c2725ad9
 }