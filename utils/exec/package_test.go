// Copyright 2014 Canonical Ltd.
// Licensed under the AGPLv3, see LICENCE file for details.

package exec_test

import (
	stdtesting "testing"

	gc "launchpad.net/gocheck"
<<<<<<< HEAD

	testing "launchpad.net/juju-core/testing"
)

func Test(t *stdtesting.T) { gc.TestingT(t) }

type Dependencies struct{}

var _ = gc.Suite(&Dependencies{})

func (*Dependencies) TestPackageDependencies(c *gc.C) {
	// This test is to ensure we don't bring in dependencies without thinking.
	c.Assert(testing.FindJujuCoreImports(c, "launchpad.net/juju-core/utils/exec"),
		gc.HasLen, 0)
=======
)

func Test(t *testing.T) {
	gc.TestingT(t)
>>>>>>> 6f6ca4bb
}<|MERGE_RESOLUTION|>--- conflicted
+++ resolved
@@ -7,25 +7,8 @@
 	stdtesting "testing"
 
 	gc "launchpad.net/gocheck"
-<<<<<<< HEAD
-
-	testing "launchpad.net/juju-core/testing"
-)
-
-func Test(t *stdtesting.T) { gc.TestingT(t) }
-
-type Dependencies struct{}
-
-var _ = gc.Suite(&Dependencies{})
-
-func (*Dependencies) TestPackageDependencies(c *gc.C) {
-	// This test is to ensure we don't bring in dependencies without thinking.
-	c.Assert(testing.FindJujuCoreImports(c, "launchpad.net/juju-core/utils/exec"),
-		gc.HasLen, 0)
-=======
 )
 
 func Test(t *testing.T) {
 	gc.TestingT(t)
->>>>>>> 6f6ca4bb
 }