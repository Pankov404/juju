// hook provides types and constants that define the hooks known to Juju.
package hook

import "fmt"

// Kind enumerates the different kinds of hooks that exist.
type Kind string

const (
	// None of these hooks are ever associated with a relation; each of them
	// represents a change to the state of the unit as a whole. The values
	// themselves are all valid hook names.
	Install       Kind = "install"
	Start         Kind = "start"
	ConfigChanged Kind = "config-changed"
	UpgradeCharm  Kind = "upgrade-charm"
	Stop          Kind = "stop"

	// These hooks require an associated relation, and the name of the relation
	// unit whose change triggered the hook. The hook file names that these
	// kinds represent will be prefixed by the relation name; for example,
	// "db-relation-joined".
	RelationJoined   Kind = "relation-joined"
	RelationChanged  Kind = "relation-changed"
	RelationDeparted Kind = "relation-departed"

	// This hook requires an associated relation. The represented hook file name
	// will be prefixed by the relation name, just like the other Relation* Kind
	// values.
	RelationBroken Kind = "relation-broken"
)

// IsRelation will return true if the Kind represents a relation hook.
func (kind Kind) IsRelation() bool {
	switch kind {
	case RelationJoined, RelationChanged, RelationDeparted, RelationBroken:
		return true
	}
	return false
}

// Info holds details required to execute a hook. Not all fields are
// relevant to all Kind values.
type Info struct {
	Kind Kind

	// RelationId identifies the relation associated with the hook. It is
	// only set when Kind indicates a relation hook.
<<<<<<< HEAD
	RelationId int `yaml:"relation-id,omitempty"`

	// RemoteUnit is the name of the unit that triggered the hook. It is only
	// set when Kind inicates a relation hook other than relation-broken.
	RemoteUnit string `yaml:"remote-unit,omitempty"`
=======
	RelationId int `yaml:"relation-id, omitempty"`

	// RemoteUnit is the name of the unit that triggered the hook. It is only
	// set when Kind inicates a relation hook other than relation-broken.
	RemoteUnit string `yaml:"remote-unit, omitempty"`
>>>>>>> d1cf6fbd

	// ChangeVersion identifies the most recent unit settings change
	// associated with RemoteUnit. It is only set when RemoteUnit is set.
	ChangeVersion int `yaml:"change-version,omitempty"`

<<<<<<< HEAD
	// Members may contain information about the relation's current membership.
	// If a key exists, then a unit of that name is a member of the relation;
	// if a key has a value, then the value holds the latest known relation
	// settings for that unit. No inferences can be drawn from the absence of
	// either a key or a value.
	Members map[string]map[string]interface{} `yaml:"members,omitempty"`
=======
	// Members may contain member unit relation settings, keyed on unit name.
	// If a unit is present in members, it is always a member of the relation;
	// if a unit is not present, no inferences about its state can be drawn.
	Members map[string]map[string]interface{} `yaml:"members,omitempty"`
}

// Status defines the stages of execution through which a hook passes.
type Status string

const (
	// Queued indicates that the hook should be executed at the earliest
	// opportunity.
	Queued Status = "queued"

	// Pending indicates that execution of the hook is pending. A hook
	// that fails should keep this status until it is successfully re-
	// executed or skipped.
	Pending Status = "pending"

	// Committing indicates that execution of the hook has successfully
	// completed, or that the hook has been skipped, but that persistent
	// local state has not been synchronized with the change embodied by
	// the hook.
	Committing Status = "committing"

	// Complete indicates that all operations associated with the hook have
	// succeeded.
	Complete Status = "complete"
)

// valid will return true if the Status is known.
func (status Status) valid() bool {
	switch status {
	case Queued, Pending, Committing, Complete:
		return true
	}
	return false
}

// State holds details necessary for executing a hook, and the
// status of the execution.
type State struct {
	Info   Info
	Status Status
}

// StateFile stores and retrieves hook state.
type StateFile struct {
	path string
}

// NewStateFile returns a new state file that uses the supplied path.
func NewStateFile(path string) *StateFile {
	return &StateFile{path}
>>>>>>> d1cf6fbd
}

// Validate returns an error if the info is not valid.
func (hi Info) Validate() error {
	switch hi.Kind {
	case RelationJoined, RelationChanged, RelationDeparted:
		if hi.RemoteUnit == "" {
			return fmt.Errorf("%q hook requires a remote unit", hi.Kind)
		}
		fallthrough
	case Install, Start, ConfigChanged, UpgradeCharm, Stop, RelationBroken:
		return nil
	}
<<<<<<< HEAD
	return fmt.Errorf("unknown hook kind %q", hi.Kind)
=======
	if !st.Kind.valid() || !st.Status.valid() {
		return State{}, fmt.Errorf("invalid hook state at %s", f.path)
	}
	return State{
		Info: Info{
			Kind:          st.Kind,
			RelationId:    st.RelationId,
			RemoteUnit:    st.RemoteUnit,
			ChangeVersion: st.ChangeVersion,
		},
		Status: st.Status,
	}, nil
}

// Write writes the supplied hook state to disk. It panics if asked to store
// invalid data.
func (f *StateFile) Write(info Info, status Status) error {
	if !status.valid() {
		panic(fmt.Errorf("unknown hook status %q", status))
	}
	if !info.Kind.valid() {
		panic(fmt.Errorf("unknown hook kind %q", info.Kind))
	}
	st := state{
		Kind:          info.Kind,
		RelationId:    info.RelationId,
		RemoteUnit:    info.RemoteUnit,
		ChangeVersion: info.ChangeVersion,
		Status:        status,
	}
	return trivial.WriteYaml(f.path, &st)
}

// state defines the hook state serialization.
type state struct {
	Kind          Kind
	RelationId    int    `yaml:"relation-id,omitempty"`
	RemoteUnit    string `yaml:"remote-unit,omitempty"`
	ChangeVersion int    `yaml:"change-version,omitempty"`
	Status        Status
>>>>>>> d1cf6fbd
}<|MERGE_RESOLUTION|>--- conflicted
+++ resolved
@@ -46,87 +46,20 @@
 
 	// RelationId identifies the relation associated with the hook. It is
 	// only set when Kind indicates a relation hook.
-<<<<<<< HEAD
 	RelationId int `yaml:"relation-id,omitempty"`
 
 	// RemoteUnit is the name of the unit that triggered the hook. It is only
 	// set when Kind inicates a relation hook other than relation-broken.
 	RemoteUnit string `yaml:"remote-unit,omitempty"`
-=======
-	RelationId int `yaml:"relation-id, omitempty"`
-
-	// RemoteUnit is the name of the unit that triggered the hook. It is only
-	// set when Kind inicates a relation hook other than relation-broken.
-	RemoteUnit string `yaml:"remote-unit, omitempty"`
->>>>>>> d1cf6fbd
 
 	// ChangeVersion identifies the most recent unit settings change
 	// associated with RemoteUnit. It is only set when RemoteUnit is set.
 	ChangeVersion int `yaml:"change-version,omitempty"`
 
-<<<<<<< HEAD
-	// Members may contain information about the relation's current membership.
-	// If a key exists, then a unit of that name is a member of the relation;
-	// if a key has a value, then the value holds the latest known relation
-	// settings for that unit. No inferences can be drawn from the absence of
-	// either a key or a value.
-	Members map[string]map[string]interface{} `yaml:"members,omitempty"`
-=======
 	// Members may contain member unit relation settings, keyed on unit name.
 	// If a unit is present in members, it is always a member of the relation;
 	// if a unit is not present, no inferences about its state can be drawn.
 	Members map[string]map[string]interface{} `yaml:"members,omitempty"`
-}
-
-// Status defines the stages of execution through which a hook passes.
-type Status string
-
-const (
-	// Queued indicates that the hook should be executed at the earliest
-	// opportunity.
-	Queued Status = "queued"
-
-	// Pending indicates that execution of the hook is pending. A hook
-	// that fails should keep this status until it is successfully re-
-	// executed or skipped.
-	Pending Status = "pending"
-
-	// Committing indicates that execution of the hook has successfully
-	// completed, or that the hook has been skipped, but that persistent
-	// local state has not been synchronized with the change embodied by
-	// the hook.
-	Committing Status = "committing"
-
-	// Complete indicates that all operations associated with the hook have
-	// succeeded.
-	Complete Status = "complete"
-)
-
-// valid will return true if the Status is known.
-func (status Status) valid() bool {
-	switch status {
-	case Queued, Pending, Committing, Complete:
-		return true
-	}
-	return false
-}
-
-// State holds details necessary for executing a hook, and the
-// status of the execution.
-type State struct {
-	Info   Info
-	Status Status
-}
-
-// StateFile stores and retrieves hook state.
-type StateFile struct {
-	path string
-}
-
-// NewStateFile returns a new state file that uses the supplied path.
-func NewStateFile(path string) *StateFile {
-	return &StateFile{path}
->>>>>>> d1cf6fbd
 }
 
 // Validate returns an error if the info is not valid.
@@ -140,48 +73,5 @@
 	case Install, Start, ConfigChanged, UpgradeCharm, Stop, RelationBroken:
 		return nil
 	}
-<<<<<<< HEAD
 	return fmt.Errorf("unknown hook kind %q", hi.Kind)
-=======
-	if !st.Kind.valid() || !st.Status.valid() {
-		return State{}, fmt.Errorf("invalid hook state at %s", f.path)
-	}
-	return State{
-		Info: Info{
-			Kind:          st.Kind,
-			RelationId:    st.RelationId,
-			RemoteUnit:    st.RemoteUnit,
-			ChangeVersion: st.ChangeVersion,
-		},
-		Status: st.Status,
-	}, nil
-}
-
-// Write writes the supplied hook state to disk. It panics if asked to store
-// invalid data.
-func (f *StateFile) Write(info Info, status Status) error {
-	if !status.valid() {
-		panic(fmt.Errorf("unknown hook status %q", status))
-	}
-	if !info.Kind.valid() {
-		panic(fmt.Errorf("unknown hook kind %q", info.Kind))
-	}
-	st := state{
-		Kind:          info.Kind,
-		RelationId:    info.RelationId,
-		RemoteUnit:    info.RemoteUnit,
-		ChangeVersion: info.ChangeVersion,
-		Status:        status,
-	}
-	return trivial.WriteYaml(f.path, &st)
-}
-
-// state defines the hook state serialization.
-type state struct {
-	Kind          Kind
-	RelationId    int    `yaml:"relation-id,omitempty"`
-	RemoteUnit    string `yaml:"remote-unit,omitempty"`
-	ChangeVersion int    `yaml:"change-version,omitempty"`
-	Status        Status
->>>>>>> d1cf6fbd
 }