// Copyright 2012, 2013 Canonical Ltd.
// Licensed under the AGPLv3, see LICENCE file for details.

package provisioner

import (
	"fmt"

	"launchpad.net/juju-core/errors"
	"launchpad.net/juju-core/instance"
	"launchpad.net/juju-core/state"
	"launchpad.net/juju-core/state/api/params"
	"launchpad.net/juju-core/state/watcher"
	"launchpad.net/juju-core/utils"
	"launchpad.net/juju-core/worker"
	"launchpad.net/tomb"
)

type ProvisionerTask interface {
	worker.Worker
	Stop() error
	Dying() <-chan struct{}
	Err() error
}

type Watcher interface {
	watcher.Errer
	watcher.Stopper
	Changes() <-chan []string
}

type MachineGetter interface {
	Machine(id string) (*state.Machine, error)
}

func NewProvisionerTask(
	machineId string,
	machineGetter MachineGetter,
	watcher Watcher,
	broker Broker,
	auth AuthenticationProvider,
) ProvisionerTask {
	task := &provisionerTask{
		machineId:      machineId,
		machineGetter:  machineGetter,
		machineWatcher: watcher,
		broker:         broker,
		auth:           auth,
		machines:       make(map[string]*state.Machine),
	}
	go func() {
		defer task.tomb.Done()
		task.tomb.Kill(task.loop())
	}()
	return task
}

type provisionerTask struct {
	machineId      string
	machineGetter  MachineGetter
	machineWatcher Watcher
	broker         Broker
	tomb           tomb.Tomb
	auth           AuthenticationProvider

	// instance id -> instance
	instances map[instance.Id]instance.Instance
	// machine id -> machine
	machines map[string]*state.Machine
}

// Kill implements worker.Worker.Kill.
func (task *provisionerTask) Kill() {
	task.tomb.Kill(nil)
}

// Wait implements worker.Worker.Wait.
func (task *provisionerTask) Wait() error {
	return task.tomb.Wait()
}

func (task *provisionerTask) Stop() error {
	task.Kill()
	return task.Wait()
}

func (task *provisionerTask) Dying() <-chan struct{} {
	return task.tomb.Dying()
}

func (task *provisionerTask) Err() error {
	return task.tomb.Err()
}

func (task *provisionerTask) loop() error {
	logger.Infof("Starting up provisioner task %s", task.machineId)
	defer watcher.Stop(task.machineWatcher, &task.tomb)

	// When the watcher is started, it will have the initial changes be all
	// the machines that are relevant. Also, since this is available straight
	// away, we know there will be some changes right off the bat.
	for {
		select {
		case <-task.tomb.Dying():
			logger.Infof("Shutting down provisioner task %s", task.machineId)
			return tomb.ErrDying
		case ids, ok := <-task.machineWatcher.Changes():
			if !ok {
				return watcher.MustErr(task.machineWatcher)
			}
			// TODO(dfc; lp:1042717) fire process machines periodically to shut down unknown
			// instances.
			if err := task.processMachines(ids); err != nil {
				logger.Errorf("Process machines failed: %v", err)
				return err
			}
		}
	}
	panic("not reached")
}

func (task *provisionerTask) processMachines(ids []string) error {
	logger.Tracef("processMachines(%v)", ids)
	// Populate the tasks maps of current instances and machines.
	err := task.populateMachineMaps(ids)
	if err != nil {
		return err
	}

	// Find machines without an instance id or that are dead
	pending, dead, err := task.pendingOrDead(ids)
	if err != nil {
		return err
	}

	// Stop all machines that are dead
	stopping := task.instancesForMachines(dead)

	// Find running instances that have no machines associated
	unknown, err := task.findUnknownInstances(stopping)
	if err != nil {
		return err
	}

	// It's important that we stop unknown instances before starting
	// pending ones, because if we start an instance and then fail to
	// set its InstanceId on the machine we don't want to start a new
	// instance for the same machine ID.
	if err := task.stopInstances(append(stopping, unknown...)); err != nil {
		return err
	}

	// Start an instance for the pending ones
	return task.startMachines(pending)
}

func (task *provisionerTask) populateMachineMaps(ids []string) error {
	task.instances = make(map[instance.Id]instance.Instance)

	instances, err := task.broker.AllInstances()
	if err != nil {
		logger.Errorf("failed to get all instances from broker: %v", err)
		return err
	}
	for _, i := range instances {
		task.instances[i.Id()] = i
	}

	// Update the machines map with new data for each of the machines in the
	// change list.
	// TODO(thumper): update for API server later to get all machines in one go.
	for _, id := range ids {
		machine, err := task.machineGetter.Machine(id)
		switch {
		case errors.IsNotFoundError(err):
			logger.Debugf("machine %q not found in state", id)
			delete(task.machines, id)
		case err == nil:
			task.machines[id] = machine
		default:
			logger.Errorf("failed to get machine: %v", err)
		}
	}
	return nil
}

// pendingOrDead looks up machines with ids and retuns those that do not
// have an instance id assigned yet, and also those that are dead.
func (task *provisionerTask) pendingOrDead(ids []string) (pending, dead []*state.Machine, err error) {
	for _, id := range ids {
		machine, found := task.machines[id]
		if !found {
			logger.Infof("machine %q not found", id)
			continue
		}
		switch machine.Life() {
		case state.Dying:
			if _, err := machine.InstanceId(); err == nil {
				continue
			} else if !state.IsNotProvisionedError(err) {
				logger.Errorf("failed to load machine %q instance id: %v", machine, err)
				return nil, nil, err
			}
			logger.Infof("killing dying, unprovisioned machine %q", machine)
			if err := machine.EnsureDead(); err != nil {
				logger.Errorf("failed to ensure machine dead %q: %v", machine, err)
				return nil, nil, err
			}
			fallthrough
		case state.Dead:
			dead = append(dead, machine)
			logger.Infof("removing dead machine %q", machine)
			if err := machine.Remove(); err != nil {
				logger.Errorf("failed to remove dead machine %q", machine)
				return nil, nil, err
			}
			// now remove it from the machines map
			delete(task.machines, machine.Id())
			continue
		}
		if instId, err := machine.InstanceId(); err != nil {
			if !state.IsNotProvisionedError(err) {
				logger.Errorf("failed to load machine %q instance id: %v", machine, err)
				continue
			}
			status, _, err := machine.Status()
			if err != nil {
				logger.Infof("cannot get machine %q status: %v", machine, err)
				continue
			}
			if status == params.StatusPending {
				pending = append(pending, machine)
				logger.Infof("found machine %q pending provisioning", machine)
				continue
			}
		} else {
			logger.Infof("machine %v already started as instance %q", machine, instId)
		}
	}
	logger.Tracef("pending machines: %v", pending)
	logger.Tracef("dead machines: %v", dead)
	return
}

// findUnknownInstances finds instances which are not associated with a machine.
func (task *provisionerTask) findUnknownInstances(stopping []instance.Instance) ([]instance.Instance, error) {
	// Make a copy of the instances we know about.
	instances := make(map[instance.Id]instance.Instance)
	for k, v := range task.instances {
		instances[k] = v
	}

	for _, m := range task.machines {
		if instId, err := m.InstanceId(); err == nil {
			delete(instances, instId)
		} else if !state.IsNotProvisionedError(err) {
			return nil, err
		}
	}
	// Now remove all those instances that we are stopping already, as they
	// have been removed from the task.machines map.
	for _, i := range stopping {
		delete(instances, i.Id())
	}
	var unknown []instance.Instance
	for _, i := range instances {
		unknown = append(unknown, i)
	}
	logger.Tracef("unknown: %v", unknown)
	return unknown, nil
}

// instancesForMachines returns a list of instance.Instance that represent
// the list of machines running in the provider. Missing machines are
// omitted from the list.
func (task *provisionerTask) instancesForMachines(machines []*state.Machine) []instance.Instance {
	var instances []instance.Instance
	for _, machine := range machines {
		instId, err := machine.InstanceId()
		if err == nil {
			instance, found := task.instances[instId]
			// If the instance is not found we can't stop it.
			if found {
				instances = append(instances, instance)
			}
		}
	}
	return instances
}

func (task *provisionerTask) stopInstances(instances []instance.Instance) error {
	// Although calling StopInstance with an empty slice should produce no change in the
	// provider, environs like dummy do not consider this a noop.
	if len(instances) == 0 {
		return nil
	}
	logger.Debugf("Stopping instances: %v", instances)
	if err := task.broker.StopInstances(instances); err != nil {
		logger.Errorf("broker failed to stop instances: %v", err)
		return err
	}
	return nil
}

func (task *provisionerTask) startMachines(machines []*state.Machine) error {
	for _, m := range machines {
		if err := task.startMachine(m); err != nil {
			return fmt.Errorf("cannot start machine %v: %v", m, err)
		}
	}
	return nil
}

func (task *provisionerTask) startMachine(machine *state.Machine) error {
	stateInfo, apiInfo, err := task.auth.SetupAuthentication(machine)
	if err != nil {
		logger.Errorf("failed to setup authentication: %v", err)
		return err
	}
	cons, err := machine.Constraints()
	if err != nil {
		return err
	}
	// Generate a unique nonce for the new instance.
	uuid, err := utils.NewUUID()
	if err != nil {
		return err
	}
	// Generated nonce has the format: "machine-#:UUID". The first
	// part is a badge, specifying the tag of the machine the provisioner
	// is running on, while the second part is a random UUID.
	nonce := fmt.Sprintf("%s:%s", state.MachineTag(task.machineId), uuid.String())
	inst, metadata, err := task.broker.StartInstance(machine.Id(), nonce, machine.Series(), cons, stateInfo, apiInfo)
	if err != nil {
		// Set the state to error, so the machine will be skipped next
		// time until the error is resolved, but don't return an
		// error; just keep going with the other machines.
		logger.Errorf("cannot start instance for machine %q: %v", machine, err)
		if err1 := machine.SetStatus(params.StatusError, err.Error()); err1 != nil {
			// Something is wrong with this machine, better report it back.
			logger.Errorf("cannot set error status for machine %q: %v", machine, err1)
			return err1
		}
		return nil
	}
<<<<<<< HEAD
	if err := machine.SetProvisioned(inst.Id(), nonce, metadata); err != nil {
=======
	if err := machine.SetProvisioned(inst.Id(), nonce); err != nil {
		logger.Errorf("cannot register instance for machine %v: %v", machine, err)
>>>>>>> c44ca547
		// The machine is started, but we can't record the mapping in
		// state. It'll keep running while we fail out and restart,
		// but will then be detected by findUnknownInstances and
		// killed again.
		//
		// TODO(dimitern) Stop the instance right away here.
		//
		// Multiple instantiations of a given machine (with the same
		// machine ID) cannot coexist, because findUnknownInstances is
		// called before startMachines. However, if the first machine
		// had started to do work before being replaced, we may
		// encounter surprising problems.
		return err
	}
	logger.Infof("started machine %s as instance %s", machine, inst.Id())
	return nil
}<|MERGE_RESOLUTION|>--- conflicted
+++ resolved
@@ -343,12 +343,8 @@
 		}
 		return nil
 	}
-<<<<<<< HEAD
 	if err := machine.SetProvisioned(inst.Id(), nonce, metadata); err != nil {
-=======
-	if err := machine.SetProvisioned(inst.Id(), nonce); err != nil {
 		logger.Errorf("cannot register instance for machine %v: %v", machine, err)
->>>>>>> c44ca547
 		// The machine is started, but we can't record the mapping in
 		// state. It'll keep running while we fail out and restart,
 		// but will then be detected by findUnknownInstances and
