// Copyright 2013 Joyent Inc.
// Licensed under the AGPLv3, see LICENCE file for details.

package joyent

import (
	"sync"

	"github.com/joyent/gosign/auth"

	"launchpad.net/juju-core/constraints"
	"launchpad.net/juju-core/environs"
	"launchpad.net/juju-core/environs/config"
	"launchpad.net/juju-core/environs/simplestreams"
	"launchpad.net/juju-core/environs/storage"
	"launchpad.net/juju-core/juju/arch"
	"launchpad.net/juju-core/provider/common"
	"launchpad.net/juju-core/state"
	"launchpad.net/juju-core/state/api"
)

// This file contains the core of the Joyent Environ implementation.

type JoyentEnviron struct {
	name string
	// All mutating operations should lock the mutex. Non-mutating operations
	// should read all fields (other than name, which is immutable) from a
	// shallow copy taken with getSnapshot().
	// This advice is predicated on the goroutine-safety of the values of the
	// affected fields.
	lock    sync.Mutex
	ecfg    *environConfig
	creds   *auth.Credentials
	storage storage.Storage
	compute *joyentCompute
}

var _ environs.Environ = (*JoyentEnviron)(nil)

func NewEnviron(cfg *config.Config) (*JoyentEnviron, error) {
	env := new(JoyentEnviron)
	err := env.SetConfig(cfg)
	if err != nil {
		return nil, err
	}
	env.name = cfg.Name()
	env.creds = getCredentials(env)
	env.storage = NewStorage(env, "")
	env.compute = NewCompute(env)
	return env, nil
}

func (env *JoyentEnviron) SetName(envName string) {
	env.name = envName
}

func (env *JoyentEnviron) Name() string {
	return env.name
}

func (*JoyentEnviron) Provider() environs.EnvironProvider {
	return providerInstance
}

<<<<<<< HEAD
func (env *JoyentEnviron) SetConfig(cfg *config.Config) error {
=======
// SupportedArchitectures is specified on the EnvironCapability interface.
func (*environ) SupportedArchitectures() ([]string, error) {
	return []string{arch.AMD64}, nil
}

func (env *environ) SetConfig(cfg *config.Config) error {
>>>>>>> b2f6b289
	env.lock.Lock()
	defer env.lock.Unlock()
	ecfg, err := providerInstance.newConfig(cfg)
	if err != nil {
		return err
	}
	env.ecfg = ecfg
	return nil
}

func (env *JoyentEnviron) getSnapshot() *JoyentEnviron {
	env.lock.Lock()
	clone := *env
	env.lock.Unlock()
	clone.lock = sync.Mutex{}
	return &clone
}

func (env *JoyentEnviron) Config() *config.Config {
	return env.getSnapshot().ecfg.Config
}

func (env *JoyentEnviron) Storage() storage.Storage {
	return env.getSnapshot().storage
}

func (env *JoyentEnviron) PublicStorage() storage.StorageReader {
	return environs.EmptyStorage
}

func (env *JoyentEnviron) Bootstrap(ctx environs.BootstrapContext, cons constraints.Value) error {
	return common.Bootstrap(ctx, env, cons)
}

func (env *JoyentEnviron) StateInfo() (*state.Info, *api.Info, error) {
	return common.StateInfo(env)
}

func (env *JoyentEnviron) Destroy() error {
	return common.Destroy(env)
}

func (env *JoyentEnviron) Ecfg() *environConfig {
	return env.getSnapshot().ecfg
}

func (env *JoyentEnviron) Credentials() *auth.Credentials {
	return env.getSnapshot().creds
}

func (env *JoyentEnviron) SetCredentials() {
	env.creds = getCredentials(env)
}

func getCredentials(env *JoyentEnviron) *auth.Credentials {
	authentication := auth.Auth{User: env.ecfg.mantaUser(), KeyFile: env.ecfg.keyFile(), Algorithm: env.ecfg.algorithm()}

	return &auth.Credentials{
		UserAuthentication: authentication,
		MantaKeyId:         env.ecfg.mantaKeyId(),
		MantaEndpoint:      auth.Endpoint{URL: env.ecfg.mantaUrl()},
		SdcKeyId:           env.ecfg.sdcKeyId(),
		SdcEndpoint:        auth.Endpoint{URL: env.ecfg.sdcUrl()},
	}
}

// MetadataLookupParams returns parameters which are used to query simplestreams metadata.
func (env *JoyentEnviron) MetadataLookupParams(region string) (*simplestreams.MetadataLookupParams, error) {
	if region == "" {
		region = env.Ecfg().Region()
	}
	return &simplestreams.MetadataLookupParams{
		Series:        env.Ecfg().DefaultSeries(),
		Region:        region,
		Endpoint:      env.Ecfg().sdcUrl(),
		Architectures: []string{"amd64", "arm"},
	}, nil
}

// Region is specified in the HasRegion interface.
func (env *JoyentEnviron) Region() (simplestreams.CloudSpec, error) {
	return simplestreams.CloudSpec{
		Region:   env.Ecfg().Region(),
		Endpoint: env.Ecfg().sdcUrl(),
	}, nil
}

// GetImageSources returns a list of sources which are used to search for simplestreams image metadata.
func (env *JoyentEnviron) GetImageSources() ([]simplestreams.DataSource, error) {
	// Add the simplestreams source off the control bucket.
	sources := []simplestreams.DataSource{
		storage.NewStorageSimpleStreamsDataSource("cloud storage", env.Storage(), storage.BaseImagesPath)}
	return sources, nil
}

// GetToolsSources returns a list of sources which are used to search for simplestreams tools metadata.
func (env *JoyentEnviron) GetToolsSources() ([]simplestreams.DataSource, error) {
	// Add the simplestreams source off the control bucket.
	sources := []simplestreams.DataSource{
		storage.NewStorageSimpleStreamsDataSource("cloud storage", env.Storage(), storage.BaseToolsPath)}
	return sources, nil
}<|MERGE_RESOLUTION|>--- conflicted
+++ resolved
@@ -62,16 +62,12 @@
 	return providerInstance
 }
 
-<<<<<<< HEAD
-func (env *JoyentEnviron) SetConfig(cfg *config.Config) error {
-=======
 // SupportedArchitectures is specified on the EnvironCapability interface.
-func (*environ) SupportedArchitectures() ([]string, error) {
+func (*JoyentEnviron) SupportedArchitectures() ([]string, error) {
 	return []string{arch.AMD64}, nil
 }
 
-func (env *environ) SetConfig(cfg *config.Config) error {
->>>>>>> b2f6b289
+func (env *JoyentEnviron) SetConfig(cfg *config.Config) error {
 	env.lock.Lock()
 	defer env.lock.Unlock()
 	ecfg, err := providerInstance.newConfig(cfg)
