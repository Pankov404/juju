--- conflicted
+++ resolved
@@ -180,14 +180,10 @@
 	// machine and find the deployed series from that.
 	m0, err := conn.State.Machine(0)
 	c.Assert(err, IsNil)
-	w0 := newMachineToolWaiter(m0)
-	defer w0.Stop()
-
-<<<<<<< HEAD
-	mtools0 := waitAgentTools(c, w0)
-=======
-	tools0 := waitAgentTools(c, w0)
->>>>>>> 691a9381
+	mw0 := newMachineToolWaiter(m0)
+	defer mw0.Stop()
+
+	mtools0 := waitAgentTools(c, mw0)
 
 	// Create a new service and deploy a unit of it.
 	c.Logf("deploying service")
@@ -208,23 +204,15 @@
 	c.Assert(err, IsNil)
 	m1, err := conn.State.Machine(mid1)
 	c.Assert(err, IsNil)
-<<<<<<< HEAD
-	mw1 := newMachineToolsWatcher(c, m1)
+	mw1 := newMachineToolWaiter(m1)
 	defer mw1.Stop()
-	waitAgentTools(c, mw1)
-
-	uw := newUnitToolsWatcher(c, unit)
+	mtools1 := waitAgentTools(c, mw1)
+	c.Assert(mtools1.Binary, Equals, mtools0.Binary)
+	instId1, err := mw1.tooler.(*state.Machine).InstanceId()
+	c.Assert(err, IsNil)
+	uw := newUnitToolWaiter(unit)
 	defer uw.Stop()
 	utools := waitAgentTools(c, uw)
-=======
-	w1 := newMachineToolWaiter(m1)
-	defer w1.Stop()
-	tools1 := waitAgentTools(c, w1)
-	c.Assert(tools1, NotNil)
-	c.Assert(tools1.Binary, Equals, tools0.Binary)
-	instId1, err := w1.tooler.(*state.Machine).InstanceId()
-	c.Assert(err, IsNil)
->>>>>>> 691a9381
 
 	// Check that we can upgrade the environment.
 	newVersion := utools.Binary
@@ -247,7 +235,7 @@
 	c.Assert(err, IsNil)
 	err = svc.RemoveUnit(unit)
 	c.Assert(err, IsNil)
-	err = w1.EnsureDead()
+	err = mw1.EnsureDead()
 	c.Assert(err, IsNil)
 	err = conn.State.RemoveMachine(mid1)
 	c.Assert(err, IsNil)
@@ -269,61 +257,12 @@
 	Err() error
 }
 
-<<<<<<< HEAD
-type tooler interface {
-	AgentTools() (*state.Tools, error)
-	Refresh()
-	String() string
-}
-
-type watcher interface {
-	Stop() error
-	Err() error
-}
-
-=======
->>>>>>> 691a9381
 type toolsWaiter struct {
 	lastTools *state.Tools
 	changes chan struct{}
 	watcher
 	tooler
 }
-<<<<<<< HEAD
-
-func newMachineToolWaiter(m *state.Machine) *toolsWaiter {
-	waiter := &toolsWaiter{
-		changes: make(chan tooler, 1),
-		w: m.Watch(),
-	}
-	go func() {
-		for m := range waiter.Changes() {
-			waiter.changes <- m
-		}
-		close(waiter.changes)
-	}()
-	return waiter
-}
-
-func newUnitToolWaiter(u *state.Unit) *toolsWaiter {
-	waiter := &toolsWaiter{
-		changes: make(chan tooler, 1),
-		w: u.Watch(),
-	}
-	go func() {
-		for u := range waiter.Changes() {
-			waiter.changes <- u
-		}
-		close(waiter.changes)
-	}()
-	return waiter
-}
-
-// nextTools returns the next changed tools.
-func (w *toolsWaiter) NextTools(c *C) *state.Tools {
-	for _ = range w.changes {
-		w.Refresh()
-=======
 
 func newMachineToolWaiter(m *state.Machine) *toolsWaiter {
 	w := m.Watch()
@@ -331,6 +270,22 @@
 		changes: make(chan struct{}, 1),
 		watcher: w,
 		tooler: m,
+	}
+	go func() {
+		for _ = range w.Changes() {
+			waiter.changes <- struct{}{}
+		}
+		close(waiter.changes)
+	}()
+	return waiter
+}
+
+func newUnitToolWaiter(u *state.Unit) *toolsWaiter {
+	w := u.Watch()
+	waiter := &toolsWaiter{
+		changes: make(chan struct{}, 1),
+		watcher: w,
+		tooler: u,
 	}
 	go func() {
 		for _ = range w.Changes() {
@@ -349,7 +304,6 @@
 		if w.Life() == state.Dead {
 			return nil
 		}
->>>>>>> 691a9381
 		tools, err := w.AgentTools()
 		c.Assert(err, IsNil)
 		changed := w.lastTools == nil || *tools == *w.lastTools
@@ -359,31 +313,20 @@
 		}
 		c.Logf("found same tools")
 	}
-<<<<<<< HEAD
-	c.Fatalf("watcher finished: %v", w.w.Err())
-}
-
-// waitAgentTools waits for the given machine agent
-=======
 	c.Fatalf("watcher finished: %v", w.Err())
 	panic("unreachable")
 }
 
 // waitAgentTools waits for the given agent
->>>>>>> 691a9381
 // to start and returns the tools that it is running.
 func waitAgentTools(c *C, w *toolsWaiter ) *state.Tools {
 	c.Logf("waiting for %v to signal agent version", w)
 
 	var tools *state.Tools
 	for {
-<<<<<<< HEAD
-		if tools = w.NextTools(c); tools.URL == "" {
-=======
 		tools := w.NextTools(c)
 		c.Assert(tools, NotNil)
 		if tools.URL == "" {
->>>>>>> 691a9381
 			// Agent hasn't started yet.
 			continue
 		}
@@ -406,16 +349,10 @@
 	c.Assert(err, IsNil)
 
 	for i, w := range waiters {
-<<<<<<< HEAD
-		c.Logf("waiting for upgrade of %d: %v", i, w.String)
-
-		tools := w.NextTools()
-=======
 		c.Logf("waiting for upgrade of %d: %v", i, w.String())
 
 		tools := w.NextTools(c)
 		c.Assert(tools, NotNil)
->>>>>>> 691a9381
 		// N.B. We can't test that the URL is the same because there's
 		// no guarantee that it is, even though it might be referring to
 		// the same thing.
