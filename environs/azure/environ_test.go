--- conflicted
+++ resolved
@@ -1024,7 +1024,6 @@
 	c.Check(env.getImageMetadataSigningRequired(), Equals, true)
 }
 
-<<<<<<< HEAD
 func (*EnvironSuite) TestSelectInstanceTypeAndImageUsesForcedImage(c *C) {
 	env := makeEnviron(c)
 	forcedImage := "my-image"
@@ -1073,7 +1072,8 @@
 
 	c.Check(instanceType, Equals, aim.Name)
 	c.Check(image, Equals, "image")
-=======
+}
+
 func (*EnvironSuite) TestConvertToInstances(c *C) {
 	services := []gwacl.HostedServiceDescriptor{
 		{ServiceName: "foo"}, {ServiceName: "bar"},
@@ -1084,5 +1084,4 @@
 		&azureInstance{services[0], env},
 		&azureInstance{services[1], env},
 	})
->>>>>>> 955c2921
 }