// Copyright 2012, 2013 Canonical Ltd.
// Licensed under the AGPLv3, see LICENCE file for details.

package main

import (
	"errors"
	"fmt"
	"os"

	"launchpad.net/gnuflag"
	"launchpad.net/juju-core/charm"
	"launchpad.net/juju-core/cmd"
	"launchpad.net/juju-core/constraints"
	"launchpad.net/juju-core/environs/config"
	"launchpad.net/juju-core/juju"
	"launchpad.net/juju-core/juju/osenv"
	"launchpad.net/juju-core/names"
	"launchpad.net/juju-core/state/api"
	"launchpad.net/juju-core/state/api/params"
)

type DeployCommand struct {
	cmd.EnvCommandBase
	UnitCommandBase
	CharmName    string
	ServiceName  string
	Config       cmd.FileVar
	Constraints  constraints.Value
	BumpRevision bool   // Remove this once the 1.16 support is dropped.
	RepoPath     string // defaults to JUJU_REPOSITORY
}

const deployDoc = `
<charm name> can be a charm URL, or an unambiguously condensed form of it;
assuming a current default series of "precise", the following forms will be
accepted.

For cs:precise/mysql
  mysql
  precise/mysql

For cs:~user/precise/mysql
  cs:~user/mysql

For local:precise/mysql
  local:mysql

In all cases, a versioned charm URL will be expanded as expected (for example,
mysql-33 becomes cs:precise/mysql-33).

<service name>, if omitted, will be derived from <charm name>.

Constraints can be specified when using deploy by specifying the --constraints
flag.  When used with deploy, service-specific constraints are set so that later
machines provisioned with add-unit will use the same constraints (unless changed
by set-constraints).

Charms can be deployed to a specific machine using the --to argument.

Examples:
   juju deploy mysql --to 23       (Deploy to machine 23)
   juju deploy mysql --to 24/lxc/3 (Deploy to lxc container 3 on host machine 24)
   juju deploy mysql --to lxc:25   (Deploy to a new lxc container on host machine 25)
   
   juju deploy mysql -n 5 --constraints mem=8G (deploy 5 instances of mysql with at least 8 GB of RAM each)

See Also:
   juju help constraints
   juju help set-constraints
   juju help get-constraints
`

func (c *DeployCommand) Info() *cmd.Info {
	return &cmd.Info{
		Name:    "deploy",
		Args:    "<charm name> [<service name>]",
		Purpose: "deploy a new service",
		Doc:     deployDoc,
	}
}

func (c *DeployCommand) SetFlags(f *gnuflag.FlagSet) {
	c.EnvCommandBase.SetFlags(f)
	c.UnitCommandBase.SetFlags(f)
	f.IntVar(&c.NumUnits, "n", 1, "number of service units to deploy for principal charms")
	f.BoolVar(&c.BumpRevision, "u", false, "increment local charm directory revision (DEPRECATED)")
	f.BoolVar(&c.BumpRevision, "upgrade", false, "")
	f.Var(&c.Config, "config", "path to yaml-formatted service config")
	f.Var(constraints.ConstraintsValue{&c.Constraints}, "constraints", "set service constraints")
	f.StringVar(&c.RepoPath, "repository", os.Getenv(osenv.JujuRepository), "local charm repository")
}

func (c *DeployCommand) Init(args []string) error {
	switch len(args) {
	case 2:
		if !names.IsService(args[1]) {
			return fmt.Errorf("invalid service name %q", args[1])
		}
		c.ServiceName = args[1]
		fallthrough
	case 1:
		if _, err := charm.InferURL(args[0], "fake"); err != nil {
			return fmt.Errorf("invalid charm name %q", args[0])
		}
		c.CharmName = args[0]
	case 0:
		return errors.New("no charm specified")
	default:
		return cmd.CheckEmpty(args[2:])
	}
	return c.UnitCommandBase.Init(args)
}

func (c *DeployCommand) Run(ctx *cmd.Context) error {
	client, err := juju.NewAPIClientFromName(c.EnvName)
	if err != nil {
		return err
	}
	defer client.Close()

	attrs, err := client.EnvironmentGet()
	if params.IsCodeNotImplemented(err) {
		logger.Infof("EnvironmentGet not supported by the API server, " +
			"falling back to 1.16 compatibility mode (direct DB access)")
		return c.run1dot16(ctx)
	}
	if err != nil {
		return err
	}
	conf, err := config.New(config.NoDefaults, attrs)
	if err != nil {
		return err
	}
	curl, err := charm.InferURL(c.CharmName, conf.DefaultSeries())
	if err != nil {
		return err
	}
	repo, err := charm.InferRepository(curl, ctx.AbsPath(c.RepoPath))
	if err != nil {
		return err
	}

	repo = config.AuthorizeCharmRepo(repo, conf)

	curl, err = addCharmViaAPI(client, ctx, curl, repo)
	if err != nil {
		return err
	}

	if c.BumpRevision {
		ctx.Stdout.Write([]byte("--upgrade (or -u) is deprecated and ignored; charms are always deployed with a unique revision.\n"))
	}

	charmInfo, err := client.CharmInfo(curl.String())
	if err != nil {
		return err
	}

	numUnits := c.NumUnits
	if charmInfo.Meta.Subordinate {
		if !constraints.IsEmpty(&c.Constraints) {
			return errors.New("cannot use --constraints with subordinate service")
		}
		if numUnits == 1 && c.ToMachineSpec == "" {
			numUnits = 0
		} else {
			return errors.New("cannot use --num-units or --to with subordinate service")
		}
	}
	serviceName := c.ServiceName
	if serviceName == "" {
		serviceName = charmInfo.Meta.Name
	}

	var configYAML []byte
	if c.Config.Path != "" {
		configYAML, err = c.Config.Read(ctx)
		if err != nil {
			return err
		}
	}
	return client.ServiceDeploy(
		curl.String(),
		serviceName,
		numUnits,
		string(configYAML),
		c.Constraints,
		c.ToMachineSpec,
	)
}

// run1dot16 implements the deploy command in 1.16 compatibility mode,
// with direct state access. Remove this when support for 1.16 is
// dropped.
func (c *DeployCommand) run1dot16(ctx *cmd.Context) error {
	conn, err := juju.NewConnFromName(c.EnvName)
	if err != nil {
		return err
	}
	defer conn.Close()
	conf, err := conn.State.EnvironConfig()
	if err != nil {
		return err
	}
	curl, err := charm.InferURL(c.CharmName, conf.DefaultSeries())
	if err != nil {
		return err
	}
	repo, err := charm.InferRepository(curl, ctx.AbsPath(c.RepoPath))
	if err != nil {
		return err
	}

	repo = config.AuthorizeCharmRepo(repo, conf)

	// TODO(fwereade) it's annoying to roundtrip the bytes through the client
	// here, but it's the original behaviour and not convenient to change.
	// PutCharm will always be required in some form for local charms; and we
	// will need an EnsureStoreCharm method somewhere that gets the state.Charm
	// for use in the following checks.
	ch, err := conn.PutCharm(curl, repo, c.BumpRevision)
	if err != nil {
		return err
	}
	numUnits := c.NumUnits
	if ch.Meta().Subordinate {
		if !constraints.IsEmpty(&c.Constraints) {
			return errors.New("cannot use --constraints with subordinate service")
		}
		if numUnits == 1 && c.ToMachineSpec == "" {
			numUnits = 0
		} else {
			return errors.New("cannot use --num-units or --to with subordinate service")
		}
	}

	serviceName := c.ServiceName
	if serviceName == "" {
		serviceName = ch.Meta().Name
	}
	var settings charm.Settings
	if c.Config.Path != "" {
		configYAML, err := c.Config.Read(ctx)
		if err != nil {
			return err
		}
		settings, err = ch.Config().ParseSettingsYAML(configYAML, serviceName)
		if err != nil {
			return err
		}
	}
	_, err = juju.DeployService(conn.State,
		juju.DeployServiceParams{
			ServiceName:    serviceName,
			Charm:          ch,
			NumUnits:       numUnits,
			ConfigSettings: settings,
			Constraints:    c.Constraints,
			ToMachineSpec:  c.ToMachineSpec,
		})
	return err
<<<<<<< HEAD
=======
}

// addCharmViaAPI calls the appropriate client API calls to add the
// given charm URL to state. Also displays the charm URL of the added
// charm on stdout.
func addCharmViaAPI(client *api.Client, ctx *cmd.Context, curl *charm.URL, repo charm.Repository) (*charm.URL, error) {
	if curl.Revision < 0 {
		latest, err := repo.Latest(curl)
		if err != nil {
			return nil, err
		}
		curl = curl.WithRevision(latest)
	}
	switch curl.Schema {
	case "local":
		ch, err := repo.Get(curl)
		if err != nil {
			return nil, err
		}
		stateCurl, err := client.AddLocalCharm(curl, ch)
		if err != nil {
			return nil, err
		}
		curl = stateCurl
	case "cs":
		err := client.AddCharm(curl)
		if err != nil {
			return nil, err
		}
	default:
		return nil, fmt.Errorf("unsupported charm URL schema: %q", curl.Schema)
	}
	report := fmt.Sprintf("Added charm %q to the environment.\n", curl)
	ctx.Stdout.Write([]byte(report))
	return curl, nil
>>>>>>> 8377a897
}<|MERGE_RESOLUTION|>--- conflicted
+++ resolved
@@ -260,8 +260,6 @@
 			ToMachineSpec:  c.ToMachineSpec,
 		})
 	return err
-<<<<<<< HEAD
-=======
 }
 
 // addCharmViaAPI calls the appropriate client API calls to add the
@@ -297,5 +295,4 @@
 	report := fmt.Sprintf("Added charm %q to the environment.\n", curl)
 	ctx.Stdout.Write([]byte(report))
 	return curl, nil
->>>>>>> 8377a897
 }