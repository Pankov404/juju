package mongo

import (
	"crypto/rand"
	"encoding/base64"
	"fmt"
	"labix.org/v2/mgo"
	"net"
	"os"
	"os/exec"
	"path"
	"path/filepath"

	"github.com/juju/loggo"
<<<<<<< HEAD
	"labix.org/v2/mgo"

=======
	"launchpad.net/juju-core/instance"
>>>>>>> 2fb49bdc
	"launchpad.net/juju-core/replicaset"
	"launchpad.net/juju-core/upstart"
	"launchpad.net/juju-core/utils"
)

const (
	maxFiles = 65000
	maxProcs = 20000

<<<<<<< HEAD
	replicaSetName = "juju"
=======
	// SharedSecretFile is the name of the Mongo shared secret file
	// located within the Juju data directory.
	SharedSecretFile = "shared-secret"
>>>>>>> 2fb49bdc
)

var (
	logger = loggo.GetLogger("juju.agent.mongo")

	oldMongoServiceName = "juju-db"

	// JujuMongodPath holds the default path to the juju-specific mongod.
	JujuMongodPath = "/usr/lib/juju/bin/mongod"
)

<<<<<<< HEAD
=======
// WithAddresses represents an entity that has a set of
// addresses. e.g. a state Machine object
type WithAddresses interface {
	Addresses() []instance.Address
}

// IsMaster returns a boolean that represents whether the given
// machine's peer address is the primary mongo host for the replicaset
func IsMaster(session *mgo.Session, obj WithAddresses) (bool, error) {
	addrs := obj.Addresses()

	masterHostPort, err := replicaset.MasterHostPort(session)
	if err != nil {
		return false, err
	}

	masterAddr, _, err := net.SplitHostPort(masterHostPort)
	if err != nil {
		return false, err
	}

	machinePeerAddr := SelectPeerAddress(addrs)
	return machinePeerAddr == masterAddr, nil
}

// SelectPeerAddress returns the address to use as the
// mongo replica set peer address by selecting it from the given addresses.
func SelectPeerAddress(addrs []instance.Address) string {
	return instance.SelectInternalAddress(addrs, false)
}

// SelectPeerHostPort returns the HostPort to use as the
// mongo replica set peer by selecting it from the given hostPorts.
func SelectPeerHostPort(hostPorts []instance.HostPort) string {
	return instance.SelectInternalHostPort(hostPorts, false)
}

// GenerateSharedSecret generates a pseudo-random shared secret (keyfile)
// for use with Mongo replica sets.
func GenerateSharedSecret() (string, error) {
	// "A key’s length must be between 6 and 1024 characters and may
	// only contain characters in the base64 set."
	//   -- http://docs.mongodb.org/manual/tutorial/generate-key-file/
	buf := make([]byte, base64.StdEncoding.DecodedLen(1024))
	if _, err := rand.Read(buf); err != nil {
		return "", fmt.Errorf("cannot read random secret: %v", err)
	}
	return base64.StdEncoding.EncodeToString(buf), nil
}

// MongoPackageForSeries returns the name of the mongo package for the series
// of the machine that it is going to be running on.
func MongoPackageForSeries(series string) string {
	switch series {
	case "precise", "quantal", "raring", "saucy":
		return "mongodb-server"
	default:
		// trusty and onwards
		return "juju-mongodb"
	}
}

// MongodPathForSeries returns the path to the mongod executable for the
// series of the machine that it is going to be running on.
func MongodPathForSeries(series string) string {
	if series == "trusty" {
		return JujuMongodPath
	}
	return MongodbServerPath
}

>>>>>>> 2fb49bdc
// MongoPath returns the executable path to be used to run mongod on this
// machine. If the juju-bundled version of mongo exists, it will return that
// path, otherwise it will return the command to run mongod from the path.
func MongodPath() (string, error) {
	if _, err := os.Stat(JujuMongodPath); err == nil {
		return JujuMongodPath, nil
	}

	path, err := exec.LookPath("mongod")
	if err != nil {
		return "", err
	}
	return path, nil
}

// InitiateMongoParams holds parameters for the MaybeInitiateMongo call.
type InitiateMongoParams struct {
	// DialInfo specifies how to connect to the mongo server.
	// If the replica set has not been initiated, the first
	// address of DialInfo.Addrs is used as the address
	// of the first replica set member.
	DialInfo *mgo.DialInfo

	// User holds the user to log as in to the mongo server.
	// If it is empty, no login will take place.
	User     string
	Password string
}

// MaybeInitiateMongoServer checks for an existing mongo configuration.
// If no existing configuration is found one is created using Initiate.
func MaybeInitiateMongoServer(p InitiateMongoParams) error {
	logger.Debugf("Initiating mongo replicaset; params: %#v", p)

	if len(p.DialInfo.Addrs) > 1 {
		logger.Infof("more than one member; replica set must be already initiated")
		return nil
	}

	session, err := mgo.DialWithInfo(p.DialInfo)
	if err != nil {
		return fmt.Errorf("can't dial mongo to initiate replicaset: %v", err)
	}
	defer session.Close()

	// TODO(rog) remove this code when we no longer need to upgrade
	// from pre-HA-capable environments.
	if p.User != "" {
		err := session.DB("admin").Login(p.User, p.Password)
		if err != nil {
			logger.Errorf("cannot login to admin db as %q, password %q, falling back: %v", p.User, p.Password, err)
		}
	}
	_, err = replicaset.CurrentConfig(session)
	if err == mgo.ErrNotFound {
		err := replicaset.Initiate(session, p.DialInfo.Addrs[0], replicaSetName)
		if err != nil {
			return fmt.Errorf("cannot initiate replica set: %v", err)
		}
		return nil
	}
	if err != nil {
		return fmt.Errorf("cannot get replica set configuration: %v", err)
	}
	return nil
}

// EnsureMongoServer ensures that the correct mongo upstart script is installed
// and running.
//
// This method will remove old versions of the mongo upstart script as necessary
// before installing the new version.
func EnsureMongoServer(dataDir string, port int) error {
	logger.Debugf("Ensuring mongo server is running; dataDir %s; port %d", dataDir, port)
	dbDir := filepath.Join(dataDir, "db")
	name := makeServiceName(mongoScriptVersion)

	if err := removeOldMongoServices(mongoScriptVersion); err != nil {
		return err
	}
	service, err := mongoUpstartService(name, dataDir, dbDir, port)
	if err != nil {
		return err
	}
	if !service.Installed() {
		if err := makeJournalDirs(dbDir); err != nil {
			return fmt.Errorf("Error creating journal directories: %v", err)
		}
		logger.Debugf("mongod upstart command: %s", service.Cmd)
		err = service.Install()
		if err != nil {
			return fmt.Errorf("failed to install mongo service %q: %v", service.Name, err)
		}
	}
	if !service.Running() {
		if err := service.Start(); err != nil {
			return fmt.Errorf("failed to start %q service: %v", name, err)
		}
		logger.Infof("Mongod service %q started.", name)
	}
	return nil
}

func makeJournalDirs(dir string) error {
	journalDir := path.Join(dir, "journal")

	if err := os.MkdirAll(journalDir, 0700); err != nil {
		logger.Errorf("failed to make mongo journal dir %s: %v", journalDir, err)
		return err
	}

	// manually create the prealloc files, since otherwise they get created as 100M files.
	zeroes := make([]byte, 64*1024) // should be enough for anyone
	for x := 0; x < 3; x++ {
		name := fmt.Sprintf("prealloc.%d", x)
		filename := filepath.Join(journalDir, name)
		f, err := os.OpenFile(filename, os.O_WRONLY|os.O_CREATE|os.O_TRUNC, 0700)
		if err != nil {
			return fmt.Errorf("failed to open mongo prealloc file %q: %v", filename, err)
		}
		defer f.Close()
		for total := 0; total < 1024*1024; {
			n, err := f.Write(zeroes)
			if err != nil {
				return fmt.Errorf("failed to write to mongo prealloc file %q: %v", filename, err)
			}
			total += n
		}
	}
	return nil
}

// removeOldMongoServices looks for any old juju mongo upstart scripts and
// removes them.
func removeOldMongoServices(curVersion int) error {
	old := upstart.NewService(oldMongoServiceName)
	if err := old.StopAndRemove(); err != nil {
		logger.Errorf("failed to remove old mongo upstart service %q: %v", old.Name, err)
		return err
	}

	// the new formatting for the script name started at version 2
	for x := 2; x < curVersion; x++ {
		old := upstart.NewService(makeServiceName(x))
		if err := old.StopAndRemove(); err != nil {
			logger.Errorf("failed to remove old mongo upstart service %q: %v", old.Name, err)
			return err
		}
	}
	return nil
}

// ServiceName returns a string for the current juju db version
func ServiceName() string {
	return makeServiceName(mongoScriptVersion)
}

func makeServiceName(version int) string {
	return fmt.Sprintf("juju-db-v%d", version)
}

// RemoveService will stop and remove Juju's mongo upstart service.
func RemoveService() error {
	svc := upstart.NewService(ServiceName())
	return svc.StopAndRemove()
}

// mongoScriptVersion keeps track of changes to the mongo upstart script.
// Update this version when you update the script that gets installed from
// MongoUpstartService.
const mongoScriptVersion = 2

// mongoUpstartService returns the upstart config for the mongo state service.
//
<<<<<<< HEAD
// This method assumes there is a server.pem keyfile in dataDir.
func mongoUpstartService(name, dataDir, dbDir string, port int) (*upstart.Conf, error) {
	keyFile := path.Join(dataDir, "server.pem")
=======
// This method assumes there exist "server.pem" and "shared_secret" keyfiles in dataDir.
func MongoUpstartService(name, mongodExec, dataDir string, port int) (*upstart.Conf, error) {

	sslKeyFile := path.Join(dataDir, "server.pem")
	// TODO(Nate): uncomment when we commit HA stuff
	//keyFile := path.Join(dataDir, SharedSecretFile)
>>>>>>> 2fb49bdc
	svc := upstart.NewService(name)

	conf := &upstart.Conf{
		Service: *svc,
		Desc:    "juju state database",
		Limit: map[string]string{
			"nofile": fmt.Sprintf("%d %d", maxFiles, maxFiles),
			"nproc":  fmt.Sprintf("%d %d", maxProcs, maxProcs),
		},
		Cmd: "/usr/bin/mongod" +
			" --auth" +
			" --dbpath=" + dbDir +
			" --sslOnNormalPorts" +
			" --sslPEMKeyFile " + utils.ShQuote(sslKeyFile) +
			" --sslPEMKeyPassword ignored" +
			" --bind_ip 0.0.0.0" +
			" --port " + fmt.Sprint(port) +
			" --noprealloc" +
			" --syslog" +
<<<<<<< HEAD
			" --smallfiles" +
			" --replSet " + replicaSetName,
=======
			" --smallfiles",
		// TODO(Nate): uncomment when we commit HA stuff
		// +
		//	" --replSet juju" +
		//	" --keyFile " + utils.ShQuote(keyFile),
>>>>>>> 2fb49bdc
	}
	return conf, nil
}<|MERGE_RESOLUTION|>--- conflicted
+++ resolved
@@ -4,7 +4,6 @@
 	"crypto/rand"
 	"encoding/base64"
 	"fmt"
-	"labix.org/v2/mgo"
 	"net"
 	"os"
 	"os/exec"
@@ -12,12 +11,9 @@
 	"path/filepath"
 
 	"github.com/juju/loggo"
-<<<<<<< HEAD
 	"labix.org/v2/mgo"
 
-=======
 	"launchpad.net/juju-core/instance"
->>>>>>> 2fb49bdc
 	"launchpad.net/juju-core/replicaset"
 	"launchpad.net/juju-core/upstart"
 	"launchpad.net/juju-core/utils"
@@ -27,13 +23,11 @@
 	maxFiles = 65000
 	maxProcs = 20000
 
-<<<<<<< HEAD
 	replicaSetName = "juju"
-=======
+
 	// SharedSecretFile is the name of the Mongo shared secret file
 	// located within the Juju data directory.
 	SharedSecretFile = "shared-secret"
->>>>>>> 2fb49bdc
 )
 
 var (
@@ -45,8 +39,6 @@
 	JujuMongodPath = "/usr/lib/juju/bin/mongod"
 )
 
-<<<<<<< HEAD
-=======
 // WithAddresses represents an entity that has a set of
 // addresses. e.g. a state Machine object
 type WithAddresses interface {
@@ -97,28 +89,6 @@
 	return base64.StdEncoding.EncodeToString(buf), nil
 }
 
-// MongoPackageForSeries returns the name of the mongo package for the series
-// of the machine that it is going to be running on.
-func MongoPackageForSeries(series string) string {
-	switch series {
-	case "precise", "quantal", "raring", "saucy":
-		return "mongodb-server"
-	default:
-		// trusty and onwards
-		return "juju-mongodb"
-	}
-}
-
-// MongodPathForSeries returns the path to the mongod executable for the
-// series of the machine that it is going to be running on.
-func MongodPathForSeries(series string) string {
-	if series == "trusty" {
-		return JujuMongodPath
-	}
-	return MongodbServerPath
-}
-
->>>>>>> 2fb49bdc
 // MongoPath returns the executable path to be used to run mongod on this
 // machine. If the juju-bundled version of mongo exists, it will return that
 // path, otherwise it will return the command to run mongod from the path.
@@ -293,19 +263,16 @@
 
 // mongoUpstartService returns the upstart config for the mongo state service.
 //
-<<<<<<< HEAD
-// This method assumes there is a server.pem keyfile in dataDir.
+// This method assumes there exist "server.pem" and "shared_secret" keyfiles in dataDir.
 func mongoUpstartService(name, dataDir, dbDir string, port int) (*upstart.Conf, error) {
-	keyFile := path.Join(dataDir, "server.pem")
-=======
-// This method assumes there exist "server.pem" and "shared_secret" keyfiles in dataDir.
-func MongoUpstartService(name, mongodExec, dataDir string, port int) (*upstart.Conf, error) {
-
 	sslKeyFile := path.Join(dataDir, "server.pem")
-	// TODO(Nate): uncomment when we commit HA stuff
-	//keyFile := path.Join(dataDir, SharedSecretFile)
->>>>>>> 2fb49bdc
+	keyFile := path.Join(dataDir, SharedSecretFile)
 	svc := upstart.NewService(name)
+
+	mongopath, err := MongodPath()
+	if err != nil {
+		return nil, err
+	}
 
 	conf := &upstart.Conf{
 		Service: *svc,
@@ -314,8 +281,7 @@
 			"nofile": fmt.Sprintf("%d %d", maxFiles, maxFiles),
 			"nproc":  fmt.Sprintf("%d %d", maxProcs, maxProcs),
 		},
-		Cmd: "/usr/bin/mongod" +
-			" --auth" +
+		Cmd: mongopath + " --auth" +
 			" --dbpath=" + dbDir +
 			" --sslOnNormalPorts" +
 			" --sslPEMKeyFile " + utils.ShQuote(sslKeyFile) +
@@ -324,16 +290,9 @@
 			" --port " + fmt.Sprint(port) +
 			" --noprealloc" +
 			" --syslog" +
-<<<<<<< HEAD
 			" --smallfiles" +
-			" --replSet " + replicaSetName,
-=======
-			" --smallfiles",
-		// TODO(Nate): uncomment when we commit HA stuff
-		// +
-		//	" --replSet juju" +
-		//	" --keyFile " + utils.ShQuote(keyFile),
->>>>>>> 2fb49bdc
+			" --replSet " + replicaSetName +
+			" --keyFile " + utils.ShQuote(keyFile),
 	}
 	return conf, nil
 }