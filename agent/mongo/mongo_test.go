package mongo

import (
	"encoding/base64"
	"io/ioutil"
	"net"
	"os"
	"path"
	"path/filepath"
<<<<<<< HEAD
	"strconv"
=======
	"strings"
>>>>>>> 204bb024
	"testing"

	jc "github.com/juju/testing/checkers"
	"labix.org/v2/mgo"
	gc "launchpad.net/gocheck"

	"launchpad.net/juju-core/instance"
	coretesting "launchpad.net/juju-core/testing"
	"launchpad.net/juju-core/testing/testbase"
	"launchpad.net/juju-core/upstart"
)

func Test(t *testing.T) { gc.TestingT(t) }

type MongoSuite struct {
	testbase.LoggingSuite
}

var _ = gc.Suite(&MongoSuite{})

func (s *MongoSuite) SetUpSuite(c *gc.C) {
	testpath := c.MkDir()
	s.PatchEnvPathPrepend(testpath)
	// mock out the upstart commands so we can fake install services without sudo
	fakeCmd(filepath.Join(testpath, "start"))
	fakeCmd(filepath.Join(testpath, "stop"))

	s.PatchValue(&upstart.InitDir, c.MkDir())
}

func fakeCmd(path string) {
	err := ioutil.WriteFile(path, []byte("#!/bin/bash --norc\nexit 0"), 0755)
	if err != nil {
		panic(err)
	}
}

func (s *MongoSuite) TestJujuMongodPath(c *gc.C) {
	d := c.MkDir()
	defer os.RemoveAll(d)
	mongoPath := filepath.Join(d, "mongod")
	s.PatchValue(&JujuMongodPath, mongoPath)

	err := ioutil.WriteFile(mongoPath, nil, 0777)
	c.Assert(err, gc.IsNil)

	obtained, err := MongodPath()
	c.Check(err, gc.IsNil)
	c.Check(obtained, gc.Equals, mongoPath)
}

func (s *MongoSuite) TestDefaultMongodPath(c *gc.C) {
	s.PatchValue(&JujuMongodPath, "/not/going/to/exist/mongod")

	dir := c.MkDir()
	s.PatchEnvPathPrepend(dir)
	filename := filepath.Join(dir, "mongod")
	err := ioutil.WriteFile(filename, nil, 0777)
	c.Assert(err, gc.IsNil)

	obtained, err := MongodPath()
	c.Check(err, gc.IsNil)
	c.Check(obtained, gc.Equals, filename)
}

func (s *MongoSuite) TestMakeJournalDirs(c *gc.C) {
	dir := c.MkDir()
	err := makeJournalDirs(dir)
	c.Assert(err, gc.IsNil)

	testJournalDirs(dir, c)
}

func testJournalDirs(dir string, c *gc.C) {
	journalDir := path.Join(dir, "journal")

	c.Assert(journalDir, jc.IsDirectory)
	info, err := os.Stat(filepath.Join(journalDir, "prealloc.0"))
	c.Assert(err, gc.IsNil)

	size := int64(1024 * 1024)

	c.Assert(info.Size(), gc.Equals, size)
	info, err = os.Stat(filepath.Join(journalDir, "prealloc.1"))
	c.Assert(err, gc.IsNil)
	c.Assert(info.Size(), gc.Equals, size)
	info, err = os.Stat(filepath.Join(journalDir, "prealloc.2"))
	c.Assert(err, gc.IsNil)
	c.Assert(info.Size(), gc.Equals, size)
}

func (s *MongoSuite) TestEnsureMongoServer(c *gc.C) {
	dir := c.MkDir()
	dbDir := filepath.Join(dir, "db")
	port := 25252
	namespace := "namespace"

	// TODO(natefinch): uncomment when we support upgrading to HA
	//oldsvc := makeService(ServiceName(namespace), c)
	//defer oldsvc.StopAndRemove()

	err := EnsureMongoServer(dir, port, namespace, WithHA)
	c.Assert(err, gc.IsNil)
	svc, err := mongoUpstartService(namespace, dir, dbDir, port, WithHA)
	c.Assert(err, gc.IsNil)
	defer svc.StopAndRemove()
	c.Assert(strings.Contains(svc.Cmd, "--replSet"), jc.IsTrue)

	testJournalDirs(dbDir, c)
	c.Assert(svc.Installed(), jc.IsTrue)

	// now check we can call it multiple times without error
	err = EnsureMongoServer(dir, port, namespace, WithHA)
	c.Assert(err, gc.IsNil)
	c.Assert(svc.Installed(), jc.IsTrue)
}

func (s *MongoSuite) TestEnsureMongoServerWithoutHA(c *gc.C) {
	dir := c.MkDir()
	dbDir := filepath.Join(dir, "db")
	port := 25252
	namespace := "namespace"
	err := EnsureMongoServer(dir, port, namespace, WithoutHA)
	c.Assert(err, gc.IsNil)
	svc, err := mongoUpstartService(namespace, dir, dbDir, port, WithoutHA)
	c.Assert(err, gc.IsNil)
	defer svc.StopAndRemove()
	c.Assert(strings.Contains(svc.Cmd, "--replSet"), jc.IsFalse)
}

func (s *MongoSuite) TestNoMongoDir(c *gc.C) {
	dir := c.MkDir()

	dbDir := filepath.Join(dir, "db")

	// remove the directory so we use the path but it won't exist
	// that should make it get cleaned up at the end of the test if created
	os.RemoveAll(dir)
	port := 25252

	err := EnsureMongoServer(dir, port, "", WithHA)
	c.Check(err, gc.IsNil)

	_, err = os.Stat(dbDir)
	c.Assert(err, gc.IsNil)

	svc, err := mongoUpstartService("", dir, dbDir, port, WithHA)
	c.Assert(err, gc.IsNil)
	defer svc.Remove()
}

// TODO(natefinch) add a test that InitiateMongoServer works when
// we support upgrading of existing environments.

func (s *MongoSuite) TestInitiateReplicaSet(c *gc.C) {
	var err error
	inst := &coretesting.MgoInstance{Params: []string{"--replSet", "juju"}}
	err = inst.Start(true)
	c.Assert(err, gc.IsNil)
	defer inst.Destroy()

	info := inst.DialInfo()

	err = MaybeInitiateMongoServer(InitiateMongoParams{
		DialInfo:       info,
		MemberHostPort: inst.Addr(),
	})
	c.Assert(err, gc.IsNil)

	// This would return a mgo.QueryError if a ReplicaSet
	// configuration already existed but we tried to created
	// one with replicaset.Initiate again.
	err = MaybeInitiateMongoServer(InitiateMongoParams{
		DialInfo:       info,
		MemberHostPort: inst.Addr(),
	})
	c.Assert(err, gc.IsNil)

	// TODO test login
}

func (s *MongoSuite) TestServiceName(c *gc.C) {
	name := ServiceName("foo")
	c.Assert(name, gc.Equals, "juju-db-foo")
	name = ServiceName("")
	c.Assert(name, gc.Equals, "juju-db")
}

func (s *MongoSuite) TestSelectPeerAddress(c *gc.C) {
	addresses := []instance.Address{{
		Value:        "10.0.0.1",
		Type:         instance.Ipv4Address,
		NetworkName:  "cloud",
		NetworkScope: instance.NetworkCloudLocal}, {
		Value:        "8.8.8.8",
		Type:         instance.Ipv4Address,
		NetworkName:  "public",
		NetworkScope: instance.NetworkPublic}}

	address := SelectPeerAddress(addresses)
	c.Assert(address, gc.Equals, "10.0.0.1")
}

func (s *MongoSuite) TestSelectPeerHostPort(c *gc.C) {

	hostPorts := []instance.HostPort{{
		Address: instance.Address{
			Value:        "10.0.0.1",
			Type:         instance.Ipv4Address,
			NetworkName:  "cloud",
			NetworkScope: instance.NetworkCloudLocal,
		},
		Port: 37017}, {
		Address: instance.Address{
			Value:        "8.8.8.8",
			Type:         instance.Ipv4Address,
			NetworkName:  "public",
			NetworkScope: instance.NetworkPublic,
		},
		Port: 37017}}

	address := SelectPeerHostPort(hostPorts)
	c.Assert(address, gc.Equals, "10.0.0.1:37017")
}

func (s *MongoSuite) TestEnsureAdminUser(c *gc.C) {
	inst := &coretesting.MgoInstance{}
	err := inst.Start(true)
	c.Assert(err, gc.IsNil)
	defer inst.Destroy()
	dialInfo := inst.DialInfo()
	// First call succeeds, as there are no users yet.
	added, err := s.ensureAdminUser(c, dialInfo, "whomever", "whatever")
	c.Assert(err, gc.IsNil)
	c.Assert(added, jc.IsTrue)
	// Second call succeeds, as the admin user is already there.
	added, err = s.ensureAdminUser(c, dialInfo, "whomever", "whatever")
	c.Assert(err, gc.IsNil)
	c.Assert(added, jc.IsFalse)
}

func (s *MongoSuite) TestEnsureAdminUserError(c *gc.C) {
	inst := &coretesting.MgoInstance{}
	err := inst.Start(true)
	c.Assert(err, gc.IsNil)
	defer inst.Destroy()
	dialInfo := inst.DialInfo()

	// First call succeeds, as there are no users yet (mimics --noauth).
	added, err := s.ensureAdminUser(c, dialInfo, "whomever", "whatever")
	c.Assert(err, gc.IsNil)
	c.Assert(added, jc.IsTrue)

	// Second call fails, as there is another user and the database doesn't
	// actually get reopened with --noauth in the test; mimics AddUser failure
	_, err = s.ensureAdminUser(c, dialInfo, "whomeverelse", "whateverelse")
	c.Assert(err, gc.ErrorMatches, `failed to add "whomeverelse" to admin database: not authorized for upsert on admin.system.users`)
}

func (s *MongoSuite) ensureAdminUser(c *gc.C, dialInfo *mgo.DialInfo, user, password string) (added bool, err error) {
	_, portString, err := net.SplitHostPort(dialInfo.Addrs[0])
	c.Assert(err, gc.IsNil)
	port, err := strconv.Atoi(portString)
	c.Assert(err, gc.IsNil)
	s.PatchValue(&JujuMongodPath, "/bin/true")
	s.PatchValue(&processSignal, func(*os.Process, os.Signal) error {
		return nil
	})
	return EnsureAdminUser(EnsureAdminUserParams{
		DialInfo: dialInfo,
		Port:     port,
		User:     user,
		Password: password,
	})
}

func (s *MongoSuite) TestGenerateSharedSecret(c *gc.C) {
	secret, err := GenerateSharedSecret()
	c.Assert(err, gc.IsNil)
	c.Assert(secret, gc.HasLen, 1024)
	_, err = base64.StdEncoding.DecodeString(secret)
	c.Assert(err, gc.IsNil)
}

func makeService(name string, c *gc.C) *upstart.Conf {
	conf := &upstart.Conf{
		Desc:    "foo",
		Service: *upstart.NewService(name),
		Cmd:     "echo hi",
	}
	err := conf.Install()
	c.Assert(err, gc.IsNil)
	return conf
}<|MERGE_RESOLUTION|>--- conflicted
+++ resolved
@@ -7,11 +7,8 @@
 	"os"
 	"path"
 	"path/filepath"
-<<<<<<< HEAD
 	"strconv"
-=======
 	"strings"
->>>>>>> 204bb024
 	"testing"
 
 	jc "github.com/juju/testing/checkers"
